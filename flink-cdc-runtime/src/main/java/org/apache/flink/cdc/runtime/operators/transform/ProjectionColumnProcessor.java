--- conflicted
+++ resolved
@@ -80,27 +80,11 @@
 
     private Object[] generateParams(BinaryRecordData after, long epochTime) {
         List<Object> params = new ArrayList<>();
-<<<<<<< HEAD
-        List<Column> columns = tableInfo.getSchema().getColumns();
-        RecordData.FieldGetter[] fieldGetters = tableInfo.getFieldGetters();
+        List<Column> columns = tableInfo.getPreTransformedSchema().getColumns();
+        RecordData.FieldGetter[] fieldGetters = tableInfo.getPreTransformedFieldGetters();
         LinkedHashSet<String> originalColumnNames =
                 new LinkedHashSet<>(projectionColumn.getOriginalColumnNames());
         for (String originalColumnName : originalColumnNames) {
-            if (originalColumnName.equals(TransformParser.DEFAULT_NAMESPACE_NAME)) {
-                params.add(tableInfo.getNamespace());
-                continue;
-            }
-            if (originalColumnName.equals(TransformParser.DEFAULT_SCHEMA_NAME)) {
-                params.add(tableInfo.getSchemaName());
-                continue;
-            }
-            if (originalColumnName.equals(TransformParser.DEFAULT_TABLE_NAME)) {
-                params.add(tableInfo.getTableName());
-                continue;
-=======
-        List<Column> columns = tableInfo.getPreTransformedSchema().getColumns();
-        RecordData.FieldGetter[] fieldGetters = tableInfo.getPreTransformedFieldGetters();
-        for (String originalColumnName : projectionColumn.getOriginalColumnNames()) {
             switch (originalColumnName) {
                 case TransformParser.DEFAULT_NAMESPACE_NAME:
                     params.add(tableInfo.getNamespace());
@@ -111,7 +95,6 @@
                 case TransformParser.DEFAULT_TABLE_NAME:
                     params.add(tableInfo.getTableName());
                     continue;
->>>>>>> d6b687b6
             }
 
             boolean argumentFound = false;
