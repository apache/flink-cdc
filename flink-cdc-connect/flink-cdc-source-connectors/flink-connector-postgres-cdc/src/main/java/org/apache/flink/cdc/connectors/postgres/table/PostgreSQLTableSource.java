--- conflicted
+++ resolved
@@ -86,11 +86,8 @@
     private final boolean scanNewlyAddedTableEnabled;
     private final int lsnCommitCheckpointsDelay;
     private final boolean assignUnboundedChunkFirst;
-<<<<<<< HEAD
+    private final boolean appendOnly;
     private final boolean publishViaPartitionRoot;
-=======
-    private final boolean appendOnly;
->>>>>>> 5eaf9eb8
 
     // --------------------------------------------------------------------------------------------
     // Mutable attributes
@@ -132,11 +129,8 @@
             boolean isScanNewlyAddedTableEnabled,
             int lsnCommitCheckpointsDelay,
             boolean assignUnboundedChunkFirst,
-<<<<<<< HEAD
+            boolean appendOnly,
             boolean publishViaPartitionRoot) {
-=======
-            boolean appendOnly) {
->>>>>>> 5eaf9eb8
         this.physicalSchema = physicalSchema;
         this.port = port;
         this.hostname = checkNotNull(hostname);
@@ -169,11 +163,8 @@
         this.scanNewlyAddedTableEnabled = isScanNewlyAddedTableEnabled;
         this.lsnCommitCheckpointsDelay = lsnCommitCheckpointsDelay;
         this.assignUnboundedChunkFirst = assignUnboundedChunkFirst;
-<<<<<<< HEAD
+        this.appendOnly = appendOnly;
         this.publishViaPartitionRoot = publishViaPartitionRoot;
-=======
-        this.appendOnly = appendOnly;
->>>>>>> 5eaf9eb8
     }
 
     @Override
@@ -313,11 +304,8 @@
                         scanNewlyAddedTableEnabled,
                         lsnCommitCheckpointsDelay,
                         assignUnboundedChunkFirst,
-<<<<<<< HEAD
+                        appendOnly,
                         publishViaPartitionRoot);
-=======
-                        appendOnly);
->>>>>>> 5eaf9eb8
         source.metadataKeys = metadataKeys;
         source.producedDataType = producedDataType;
         return source;
