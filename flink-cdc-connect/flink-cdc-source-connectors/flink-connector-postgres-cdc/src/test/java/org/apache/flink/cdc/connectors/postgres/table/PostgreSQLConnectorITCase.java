/*
 * Licensed to the Apache Software Foundation (ASF) under one or more
 * contributor license agreements.  See the NOTICE file distributed with
 * this work for additional information regarding copyright ownership.
 * The ASF licenses this file to You under the Apache License, Version 2.0
 * (the "License"); you may not use this file except in compliance with
 * the License.  You may obtain a copy of the License at
 *
 *      http://www.apache.org/licenses/LICENSE-2.0
 *
 * Unless required by applicable law or agreed to in writing, software
 * distributed under the License is distributed on an "AS IS" BASIS,
 * WITHOUT WARRANTIES OR CONDITIONS OF ANY KIND, either express or implied.
 * See the License for the specific language governing permissions and
 * limitations under the License.
 */

package org.apache.flink.cdc.connectors.postgres.table;

import org.apache.flink.api.common.restartstrategy.RestartStrategies;
import org.apache.flink.cdc.connectors.postgres.PostgresTestBase;
import org.apache.flink.cdc.connectors.utils.StaticExternalResourceProxy;
import org.apache.flink.streaming.api.environment.StreamExecutionEnvironment;
import org.apache.flink.table.api.EnvironmentSettings;
import org.apache.flink.table.api.TableResult;
import org.apache.flink.table.api.bridge.java.StreamTableEnvironment;
import org.apache.flink.table.planner.factories.TestValuesTableFactory;
import org.apache.flink.table.utils.LegacyRowResource;
import org.apache.flink.types.Row;
import org.apache.flink.types.RowUtils;
import org.apache.flink.util.CloseableIterator;

import org.assertj.core.api.Assertions;
import org.junit.jupiter.api.extension.RegisterExtension;
import org.junit.jupiter.params.ParameterizedTest;
import org.junit.jupiter.params.provider.ValueSource;

import java.sql.Connection;
import java.sql.SQLException;
import java.sql.Statement;
import java.util.ArrayList;
import java.util.Arrays;
import java.util.List;
import java.util.concurrent.ExecutionException;

import static org.testcontainers.containers.PostgreSQLContainer.POSTGRESQL_PORT;

/** Integration tests for PostgreSQL Table source. */
class PostgreSQLConnectorITCase extends PostgresTestBase {

    private final StreamExecutionEnvironment env =
            StreamExecutionEnvironment.getExecutionEnvironment();
    private final StreamTableEnvironment tEnv =
            StreamTableEnvironment.create(
                    env, EnvironmentSettings.newInstance().inStreamingMode().build());

    @RegisterExtension
    public static StaticExternalResourceProxy<LegacyRowResource> usesLegacyRows =
            new StaticExternalResourceProxy<>(LegacyRowResource.INSTANCE);

    void setup(boolean parallelismSnapshot) {
        TestValuesTableFactory.clearAllData();
        env.setRestartStrategy(RestartStrategies.noRestart());
        if (parallelismSnapshot) {
            env.setParallelism(4);
            env.enableCheckpointing(200);
        } else {
            env.setParallelism(1);
        }
    }

    @ParameterizedTest
    @ValueSource(booleans = {true, false})
    void testConsumingAllEvents(boolean parallelismSnapshot)
            throws SQLException, ExecutionException, InterruptedException {
        setup(parallelismSnapshot);
        initializePostgresTable(POSTGRES_CONTAINER, "inventory");
        String sourceDDL =
                String.format(
                        "CREATE TABLE debezium_source ("
                                + " id INT NOT NULL,"
                                + " name STRING,"
                                + " description STRING,"
                                + " weight DECIMAL(10,3)"
                                + ") WITH ("
                                + " 'connector' = 'postgres-cdc',"
                                + " 'hostname' = '%s',"
                                + " 'port' = '%s',"
                                + " 'username' = '%s',"
                                + " 'password' = '%s',"
                                + " 'database-name' = '%s',"
                                + " 'schema-name' = '%s',"
                                + " 'table-name' = '%s',"
                                + " 'scan.incremental.snapshot.enabled' = '%s',"
                                + " 'slot.name' = '%s'"
                                + ")",
                        POSTGRES_CONTAINER.getHost(),
                        POSTGRES_CONTAINER.getMappedPort(POSTGRESQL_PORT),
                        POSTGRES_CONTAINER.getUsername(),
                        POSTGRES_CONTAINER.getPassword(),
                        POSTGRES_CONTAINER.getDatabaseName(),
                        "inventory",
                        "products",
                        parallelismSnapshot,
                        getSlotName());
        String sinkDDL =
                "CREATE TABLE sink ("
                        + " name STRING,"
                        + " weightSum DECIMAL(10,3),"
                        + " PRIMARY KEY (name) NOT ENFORCED"
                        + ") WITH ("
                        + " 'connector' = 'values',"
                        + " 'sink-insert-only' = 'false',"
                        + " 'sink-expected-messages-num' = '20'"
                        + ")";
        tEnv.executeSql(sourceDDL);
        tEnv.executeSql(sinkDDL);

        // async submit job
        TableResult result =
                tEnv.executeSql(
                        "INSERT INTO sink SELECT name, SUM(weight) FROM debezium_source GROUP BY name");

        waitForSnapshotStarted("sink");

        // wait a bit to make sure the replication slot is ready
        Thread.sleep(5000);

        // generate WAL
        try (Connection connection = getJdbcConnection(POSTGRES_CONTAINER);
                Statement statement = connection.createStatement()) {

            statement.execute(
                    "UPDATE inventory.products SET description='18oz carpenter hammer' WHERE id=106;");
            statement.execute("UPDATE inventory.products SET weight='5.1' WHERE id=107;");
            statement.execute(
                    "INSERT INTO inventory.products VALUES (default,'jacket','water resistent white wind breaker',0.2);"); // 110
            statement.execute(
                    "INSERT INTO inventory.products VALUES (default,'scooter','Big 2-wheel scooter ',5.18);");
            statement.execute(
                    "UPDATE inventory.products SET description='new water resistent white wind breaker', weight='0.5' WHERE id=110;");
            statement.execute("UPDATE inventory.products SET weight='5.17' WHERE id=111;");
            statement.execute("DELETE FROM inventory.products WHERE id=111;");
        }

        waitForSinkSize("sink", 20);

        /*
         * <pre>
         * The final database table looks like this:
         *
         * > SELECT * FROM products;
         * +-----+--------------------+-------------------------------------------------
         * --------+--------+
         * | id | name | description | weight |
         * +-----+--------------------+-------------------------------------------------
         * --------+--------+
         * | 101 | scooter | Small 2-wheel scooter | 3.14 |
         * | 102 | car battery | 12V car battery | 8.1 |
         * | 103 | 12-pack drill bits | 12-pack of drill bits with sizes ranging from
         * #40 to #3 | 0.8 |
         * | 104 | hammer | 12oz carpenter's hammer | 0.75 |
         * | 105 | hammer | 14oz carpenter's hammer | 0.875 |
         * | 106 | hammer | 18oz carpenter hammer | 1 |
         * | 107 | rocks | box of assorted rocks | 5.1 |
         * | 108 | jacket | water resistent black wind breaker | 0.1 |
         * | 109 | spare tire | 24 inch spare tire | 22.2 |
         * | 110 | jacket | new water resistent white wind breaker | 0.5 |
         * +-----+--------------------+-------------------------------------------------
         * --------+--------+
         * </pre>
         */

        String[] expected =
                new String[] {
                    "scooter,3.140",
                    "car battery,8.100",
                    "12-pack drill bits,0.800",
                    "hammer,2.625",
                    "rocks,5.100",
                    "jacket,0.600",
                    "spare tire,22.200"
                };

        List<String> actual = TestValuesTableFactory.getResultsAsStrings("sink");
        Assertions.assertThat(actual).containsExactlyInAnyOrder(expected);

        result.getJobClient().get().cancel().get();
    }

    @ParameterizedTest
    @ValueSource(booleans = {true})
    void testStartupFromLatestOffset(boolean parallelismSnapshot) throws Exception {
        setup(parallelismSnapshot);
        initializePostgresTable(POSTGRES_CONTAINER, "inventory");
        String sourceDDL =
                String.format(
                        "CREATE TABLE debezium_source ("
                                + " id INT NOT NULL,"
                                + " name STRING,"
                                + " description STRING,"
                                + " weight DECIMAL(10,3),"
                                + " PRIMARY KEY (id) NOT ENFORCED"
                                + ") WITH ("
                                + " 'connector' = 'postgres-cdc',"
                                + " 'hostname' = '%s',"
                                + " 'port' = '%s',"
                                + " 'username' = '%s',"
                                + " 'password' = '%s',"
                                + " 'database-name' = '%s',"
                                + " 'schema-name' = '%s',"
                                + " 'table-name' = '%s',"
                                + " 'scan.incremental.snapshot.enabled' = '%s',"
                                + " 'slot.name' = '%s',"
                                + " 'scan.startup.mode' = 'latest-offset'"
                                + ")",
                        POSTGRES_CONTAINER.getHost(),
                        POSTGRES_CONTAINER.getMappedPort(POSTGRESQL_PORT),
                        POSTGRES_CONTAINER.getUsername(),
                        POSTGRES_CONTAINER.getPassword(),
                        POSTGRES_CONTAINER.getDatabaseName(),
                        "inventory",
                        "products",
                        parallelismSnapshot,
                        getSlotName());
        String sinkDDL =
                "CREATE TABLE sink "
                        + " WITH ("
                        + " 'connector' = 'values',"
                        + " 'sink-insert-only' = 'false'"
                        + ") LIKE debezium_source (EXCLUDING OPTIONS)";
        tEnv.executeSql(sourceDDL);
        tEnv.executeSql(sinkDDL);

        // async submit job
        TableResult result = tEnv.executeSql("INSERT INTO sink SELECT * FROM debezium_source");
        // wait for the source startup, we don't have a better way to wait it, use sleep
        // for now
        Thread.sleep(10000L);

        try (Connection connection = getJdbcConnection(POSTGRES_CONTAINER);
                Statement statement = connection.createStatement()) {
            statement.execute(
                    "INSERT INTO inventory.products VALUES (default,'jacket','water resistent white wind breaker',0.2);"); // 110
            statement.execute(
                    "INSERT INTO inventory.products VALUES (default,'scooter','Big 2-wheel scooter ',5.18);");
            statement.execute(
                    "UPDATE inventory.products SET description='new water resistent white wind breaker', weight='0.5' WHERE id=110;");
            statement.execute("UPDATE inventory.products SET weight='5.17' WHERE id=111;");
            statement.execute("DELETE FROM inventory.products WHERE id=111;");
        }

        waitForSinkSize("sink", 5);

        String[] expected =
                new String[] {"110,jacket,new water resistent white wind breaker,0.500"};

        List<String> actual = TestValuesTableFactory.getResultsAsStrings("sink");
        Assertions.assertThat(actual).containsExactlyInAnyOrder(expected);

        result.getJobClient().get().cancel().get();
    }

<<<<<<< HEAD
    @Test
    public void testStartupFromCommittedOffset() throws Exception {
        if (!parallelismSnapshot) {
            return;
        }
        initializePostgresTable(POSTGRES_CONTAINER, "inventory");

        String sourceDDL =
                String.format(
                        "CREATE TABLE debezium_source ("
                                + " id INT NOT NULL,"
                                + " name STRING,"
                                + " description STRING,"
                                + " weight DECIMAL(10,3),"
                                + " PRIMARY KEY (id) NOT ENFORCED"
                                + ") WITH ("
                                + " 'connector' = 'postgres-cdc',"
                                + " 'hostname' = '%s',"
                                + " 'port' = '%s',"
                                + " 'username' = '%s',"
                                + " 'password' = '%s',"
                                + " 'database-name' = '%s',"
                                + " 'schema-name' = '%s',"
                                + " 'table-name' = '%s',"
                                + " 'scan.incremental.snapshot.enabled' = '%s',"
                                + " 'slot.name' = '%s',"
                                + " 'scan.startup.mode' = 'committed-offset'"
                                + ")",
                        POSTGRES_CONTAINER.getHost(),
                        POSTGRES_CONTAINER.getMappedPort(POSTGRESQL_PORT),
                        POSTGRES_CONTAINER.getUsername(),
                        POSTGRES_CONTAINER.getPassword(),
                        POSTGRES_CONTAINER.getDatabaseName(),
                        "inventory",
                        "products",
                        parallelismSnapshot,
                        getSlotName());
        String sinkDDL =
                "CREATE TABLE sink "
                        + " WITH ("
                        + " 'connector' = 'values',"
                        + " 'sink-insert-only' = 'false'"
                        + ") LIKE debezium_source (EXCLUDING OPTIONS)";
        tEnv.executeSql(sourceDDL);
        tEnv.executeSql(sinkDDL);

        // async submit job
        TableResult firstRunResult =
                tEnv.executeSql("INSERT INTO sink SELECT * FROM debezium_source");
        // wait for the source startup, we don't have a better way to wait it, use sleep
        // for now
        Thread.sleep(10000L);

        try (Connection connection = getJdbcConnection(POSTGRES_CONTAINER);
                Statement statement = connection.createStatement()) {
            statement.execute(
                    "INSERT INTO inventory.products VALUES (default,'first','first description',0.1);");
            statement.execute(
                    "INSERT INTO inventory.products VALUES (default,'second','second description',0.2);");
        }

        waitForSinkSize("sink", 2);

        String[] firstRunExpected =
                new String[] {
                    "110,first,first description,0.100", "111,second,second description,0.200"
                };

        List<String> firstRunActual = TestValuesTableFactory.getResultsAsStrings("sink");
        assertThat(firstRunActual, containsInAnyOrder(firstRunExpected));

        firstRunResult.getJobClient().get().cancel().get();

        try (Connection connection = getJdbcConnection(POSTGRES_CONTAINER);
                Statement statement = connection.createStatement()) {
            statement.execute(
                    "INSERT INTO inventory.products VALUES (default,'third','third description',0.3);");
        }

        TableResult secondRunResult =
                tEnv.executeSql("INSERT INTO sink SELECT * FROM debezium_source");
        Thread.sleep(10000L);

        try (Connection connection = getJdbcConnection(POSTGRES_CONTAINER);
                Statement statement = connection.createStatement()) {
            statement.execute(
                    "INSERT INTO inventory.products VALUES (default,'fourth','fourth description',0.4);");
        }

        waitForSinkSize("sink", 4);

        String[] secondRunExpected =
                new String[] {
                    "110,first,first description,0.100",
                    "111,second,second description,0.200",
                    "112,third,third description,0.300",
                    "113,fourth,fourth description,0.400"
                };

        List<String> secondRunActual = TestValuesTableFactory.getResultsAsStrings("sink");
        assertThat(secondRunActual, containsInAnyOrder(secondRunExpected));

        secondRunResult.getJobClient().get().cancel().get();
    }

    @Test
    public void testExceptionForReplicaIdentity() throws Exception {
=======
    @ParameterizedTest
    @ValueSource(booleans = {true, false})
    void testExceptionForReplicaIdentity(boolean parallelismSnapshot) throws Exception {
        setup(parallelismSnapshot);
>>>>>>> da40727d
        initializePostgresTable(POSTGRES_CONTAINER, "replica_identity");
        String sourceDDL =
                String.format(
                        "CREATE TABLE debezium_source ("
                                + " id INT NOT NULL,"
                                + " name STRING,"
                                + " description STRING,"
                                + " weight DECIMAL(10,3)"
                                + ") WITH ("
                                + " 'connector' = 'postgres-cdc',"
                                + " 'hostname' = '%s',"
                                + " 'port' = '%s',"
                                + " 'username' = '%s',"
                                + " 'password' = '%s',"
                                + " 'database-name' = '%s',"
                                + " 'schema-name' = '%s',"
                                + " 'table-name' = '%s',"
                                + " 'scan.incremental.snapshot.enabled' = '%s',"
                                + " 'slot.name' = '%s'"
                                + ")",
                        POSTGRES_CONTAINER.getHost(),
                        POSTGRES_CONTAINER.getMappedPort(POSTGRESQL_PORT),
                        POSTGRES_CONTAINER.getUsername(),
                        POSTGRES_CONTAINER.getPassword(),
                        POSTGRES_CONTAINER.getDatabaseName(),
                        "inventory",
                        "products",
                        parallelismSnapshot,
                        getSlotName());
        String sinkDDL =
                "CREATE TABLE sink ("
                        + " name STRING,"
                        + " weightSum DECIMAL(10,3),"
                        + " PRIMARY KEY (name) NOT ENFORCED"
                        + ") WITH ("
                        + " 'connector' = 'values',"
                        + " 'sink-insert-only' = 'false',"
                        + " 'sink-expected-messages-num' = '20'"
                        + ")";
        tEnv.executeSql(sourceDDL);
        tEnv.executeSql(sinkDDL);

        // async submit job
        TableResult result =
                tEnv.executeSql(
                        "INSERT INTO sink SELECT name, SUM(weight) FROM debezium_source GROUP BY name");
        waitForSnapshotStarted("sink");

        // wait a bit to make sure the replication slot is ready
        Thread.sleep(5000);

        // generate WAL
        try (Connection connection = getJdbcConnection(POSTGRES_CONTAINER);
                Statement statement = connection.createStatement()) {

            statement.execute(
                    "UPDATE inventory.products SET description='18oz carpenter hammer' WHERE id=106;");
            statement.execute("UPDATE inventory.products SET weight='5.1' WHERE id=107;");
            statement.execute(
                    "INSERT INTO inventory.products VALUES (default,'jacket','water resistent white wind breaker',0.2);"); // 110
            statement.execute(
                    "INSERT INTO inventory.products VALUES (default,'scooter','Big 2-wheel scooter ',5.18);");
            statement.execute(
                    "UPDATE inventory.products SET description='new water resistent white wind breaker', weight='0.5' WHERE id=110;");
            statement.execute("UPDATE inventory.products SET weight='5.17' WHERE id=111;");
            statement.execute("DELETE FROM inventory.products WHERE id=111;");
        }

        Assertions.assertThatThrownBy(result::await)
                .hasStackTraceContaining(
                        "The \"before\" field of UPDATE/DELETE message is null, "
                                + "please check the Postgres table has been set REPLICA IDENTITY to FULL level.");
    }

    @ParameterizedTest
    @ValueSource(booleans = {true, false})
    void testAllTypes(boolean parallelismSnapshot) throws Throwable {
        setup(parallelismSnapshot);
        initializePostgresTable(POSTGRES_CONTAINER, "column_type_test");

        String sourceDDL =
                String.format(
                        "CREATE TABLE full_types ("
                                + "    id INTEGER NOT NULL,"
                                + "    bytea_c BYTES,"
                                + "    small_c SMALLINT,"
                                + "    int_c INTEGER,"
                                + "    big_c BIGINT,"
                                + "    real_c FLOAT,"
                                + "    double_precision DOUBLE,"
                                + "    numeric_c DECIMAL(10, 5),"
                                + "    decimal_c DECIMAL(10, 1),"
                                + "    boolean_c BOOLEAN,"
                                + "    text_c STRING,"
                                + "    char_c STRING,"
                                + "    character_c STRING,"
                                + "    character_varying_c STRING,"
                                + "    timestamp3_c TIMESTAMP(3),"
                                + "    timestamp6_c TIMESTAMP(6),"
                                + "    date_c DATE,"
                                + "    time_c TIME(0),"
                                + "    default_numeric_c DECIMAL,"
                                + "    geography_c STRING,"
                                + "    geometry_c STRING"
                                + ") WITH ("
                                + " 'connector' = 'postgres-cdc',"
                                + " 'hostname' = '%s',"
                                + " 'port' = '%s',"
                                + " 'username' = '%s',"
                                + " 'password' = '%s',"
                                + " 'database-name' = '%s',"
                                + " 'schema-name' = '%s',"
                                + " 'table-name' = '%s',"
                                + " 'scan.incremental.snapshot.enabled' = '%s',"
                                + " 'slot.name' = '%s'"
                                + ")",
                        POSTGRES_CONTAINER.getHost(),
                        POSTGRES_CONTAINER.getMappedPort(POSTGRESQL_PORT),
                        POSTGRES_CONTAINER.getUsername(),
                        POSTGRES_CONTAINER.getPassword(),
                        POSTGRES_CONTAINER.getDatabaseName(),
                        "inventory",
                        "full_types",
                        parallelismSnapshot,
                        getSlotName());
        String sinkDDL =
                "CREATE TABLE sink ("
                        + "    id INTEGER NOT NULL,"
                        + "    bytea_c BYTES,"
                        + "    small_c SMALLINT,"
                        + "    int_c INTEGER,"
                        + "    big_c BIGINT,"
                        + "    real_c FLOAT,"
                        + "    double_precision DOUBLE,"
                        + "    numeric_c DECIMAL(10, 5),"
                        + "    decimal_c DECIMAL(10, 1),"
                        + "    boolean_c BOOLEAN,"
                        + "    text_c STRING,"
                        + "    char_c STRING,"
                        + "    character_c STRING,"
                        + "    character_varying_c STRING,"
                        + "    timestamp3_c TIMESTAMP(3),"
                        + "    timestamp6_c TIMESTAMP(6),"
                        + "    date_c DATE,"
                        + "    time_c TIME(0),"
                        + "    default_numeric_c DECIMAL,"
                        + "    geography_c STRING,"
                        + "    geometry_c STRING,"
                        + "    PRIMARY KEY (id) NOT ENFORCED"
                        + ") WITH ("
                        + " 'connector' = 'values',"
                        + " 'sink-insert-only' = 'false'"
                        + ")";
        tEnv.executeSql(sourceDDL);
        tEnv.executeSql(sinkDDL);

        // async submit job
        TableResult result = tEnv.executeSql("INSERT INTO sink SELECT * FROM full_types");

        waitForSinkSize("sink", 1);
        // wait a bit to make sure the replication slot is ready
        Thread.sleep(5000);

        // generate WAL
        try (Connection connection = getJdbcConnection(POSTGRES_CONTAINER);
                Statement statement = connection.createStatement()) {
            statement.execute("UPDATE inventory.full_types SET small_c=0 WHERE id=1;");
        }

        waitForSinkSize("sink", 3);

        List<String> expected =
                Arrays.asList(
                        "+I(1,[50],32767,65535,2147483647,5.5,6.6,123.12345,404.4,true,Hello World,a,abc,abcd..xyz,2020-07-17T18:00:22.123,2020-07-17T18:00:22.123456,2020-07-17,18:00:22,500,{\"hexewkb\":\"0105000020e610000001000000010200000002000000a779c7293a2465400b462575025a46c0c66d3480b7fc6440c3d32b65195246c0\",\"srid\":4326},{\"hexewkb\":\"0101000020730c00001c7c613255de6540787aa52c435c42c0\",\"srid\":3187})",
                        "-D(1,[50],32767,65535,2147483647,5.5,6.6,123.12345,404.4,true,Hello World,a,abc,abcd..xyz,2020-07-17T18:00:22.123,2020-07-17T18:00:22.123456,2020-07-17,18:00:22,500,{\"hexewkb\":\"0105000020e610000001000000010200000002000000a779c7293a2465400b462575025a46c0c66d3480b7fc6440c3d32b65195246c0\",\"srid\":4326},{\"hexewkb\":\"0101000020730c00001c7c613255de6540787aa52c435c42c0\",\"srid\":3187})",
                        "+I(1,[50],0,65535,2147483647,5.5,6.6,123.12345,404.4,true,Hello World,a,abc,abcd..xyz,2020-07-17T18:00:22.123,2020-07-17T18:00:22.123456,2020-07-17,18:00:22,500,{\"hexewkb\":\"0105000020e610000001000000010200000002000000a779c7293a2465400b462575025a46c0c66d3480b7fc6440c3d32b65195246c0\",\"srid\":4326},{\"hexewkb\":\"0101000020730c00001c7c613255de6540787aa52c435c42c0\",\"srid\":3187})");
        List<String> actual = TestValuesTableFactory.getRawResultsAsStrings("sink");
        Assertions.assertThat(actual).isEqualTo(expected);

        result.getJobClient().get().cancel().get();
    }

    @ParameterizedTest
    @ValueSource(booleans = {true, false})
    void testMetadataColumns(boolean parallelismSnapshot) throws Throwable {
        setup(parallelismSnapshot);
        initializePostgresTable(POSTGRES_CONTAINER, "inventory");
        String sourceDDL =
                String.format(
                        "CREATE TABLE debezium_source  ("
                                + " db_name STRING METADATA FROM 'database_name' VIRTUAL,"
                                + " schema_name STRING METADATA VIRTUAL,"
                                + " table_name STRING METADATA VIRTUAL,"
                                + " row_kind STRING METADATA FROM 'row_kind' VIRTUAL,"
                                + " id INT NOT NULL,"
                                + " name STRING,"
                                + " description STRING,"
                                + " weight DECIMAL(10,3),"
                                + " PRIMARY KEY (id) NOT ENFORCED"
                                + ") WITH ("
                                + " 'connector' = 'postgres-cdc',"
                                + " 'hostname' = '%s',"
                                + " 'port' = '%s',"
                                + " 'username' = '%s',"
                                + " 'password' = '%s',"
                                + " 'database-name' = '%s',"
                                + " 'schema-name' = '%s',"
                                + " 'table-name' = '%s',"
                                + " 'scan.incremental.snapshot.enabled' = '%s',"
                                + " 'slot.name' = '%s'"
                                + ")",
                        POSTGRES_CONTAINER.getHost(),
                        POSTGRES_CONTAINER.getMappedPort(POSTGRESQL_PORT),
                        POSTGRES_CONTAINER.getUsername(),
                        POSTGRES_CONTAINER.getPassword(),
                        POSTGRES_CONTAINER.getDatabaseName(),
                        "inventory",
                        "products",
                        parallelismSnapshot,
                        getSlotName());

        String sinkDDL =
                "CREATE TABLE sink ("
                        + " database_name STRING,"
                        + " schema_name STRING,"
                        + " table_name STRING,"
                        + " row_kind STRING,"
                        + " id INT,"
                        + " name STRING,"
                        + " description STRING,"
                        + " weight DECIMAL(10,3),"
                        + " PRIMARY KEY (id) NOT ENFORCED"
                        + ") WITH ("
                        + " 'connector' = 'values',"
                        + " 'sink-insert-only' = 'false',"
                        + " 'sink-expected-messages-num' = '20'"
                        + ")";
        tEnv.executeSql(sourceDDL);
        tEnv.executeSql(sinkDDL);

        // sync submit job
        TableResult result = tEnv.executeSql("INSERT INTO sink SELECT * FROM debezium_source");

        waitForSnapshotStarted("sink");
        // wait a bit to make sure the replication slot is ready
        Thread.sleep(5000);

        // generate WAL
        try (Connection connection = getJdbcConnection(POSTGRES_CONTAINER);
                Statement statement = connection.createStatement()) {

            statement.execute(
                    "UPDATE inventory.products SET description='18oz carpenter hammer' WHERE id=106;");
            statement.execute("UPDATE inventory.products SET weight='5.1' WHERE id=107;");
            statement.execute(
                    "INSERT INTO inventory.products VALUES (default,'jacket','water resistent white wind breaker',0.2);"); // 110
            statement.execute(
                    "INSERT INTO inventory.products VALUES (default,'scooter','Big 2-wheel scooter ',5.18);");
            statement.execute(
                    "UPDATE inventory.products SET description='new water resistent white wind breaker', weight='0.5' WHERE id=110;");
            statement.execute("UPDATE inventory.products SET weight='5.17' WHERE id=111;");
            statement.execute("DELETE FROM inventory.products WHERE id=111;");
        }

        // waiting for change events finished.
        waitForSinkSize("sink", 16);
        String databaseName = POSTGRES_CONTAINER.getDatabaseName();

        List<String> expected =
                Arrays.asList(
                        "+I("
                                + databaseName
                                + ",inventory,products,+I,101,scooter,Small 2-wheel scooter,3.140)",
                        "+I("
                                + databaseName
                                + ",inventory,products,+I,102,car battery,12V car battery,8.100)",
                        "+I("
                                + databaseName
                                + ",inventory,products,+I,103,12-pack drill bits,12-pack of drill bits with sizes ranging from #40 to #3,0.800)",
                        "+I("
                                + databaseName
                                + ",inventory,products,+I,104,hammer,12oz carpenter's hammer,0.750)",
                        "+I("
                                + databaseName
                                + ",inventory,products,+I,105,hammer,14oz carpenter's hammer,0.875)",
                        "+I("
                                + databaseName
                                + ",inventory,products,+I,106,hammer,16oz carpenter's hammer,1.000)",
                        "+I("
                                + databaseName
                                + ",inventory,products,+I,107,rocks,box of assorted rocks,5.300)",
                        "+I("
                                + databaseName
                                + ",inventory,products,+I,108,jacket,water resistent black wind breaker,0.100)",
                        "+I("
                                + databaseName
                                + ",inventory,products,+I,109,spare tire,24 inch spare tire,22.200)",
                        "+I("
                                + databaseName
                                + ",inventory,products,+I,110,jacket,water resistent white wind breaker,0.200)",
                        "+I("
                                + databaseName
                                + ",inventory,products,+I,111,scooter,Big 2-wheel scooter ,5.180)",
                        "+U("
                                + databaseName
                                + ",inventory,products,+U,106,hammer,18oz carpenter hammer,1.000)",
                        "+U("
                                + databaseName
                                + ",inventory,products,+U,107,rocks,box of assorted rocks,5.100)",
                        "+U("
                                + databaseName
                                + ",inventory,products,+U,110,jacket,new water resistent white wind breaker,0.500)",
                        "+U("
                                + databaseName
                                + ",inventory,products,+U,111,scooter,Big 2-wheel scooter ,5.170)",
                        "-D("
                                + databaseName
                                + ",inventory,products,-D,111,scooter,Big 2-wheel scooter ,5.170)");
        List<String> actual = TestValuesTableFactory.getRawResultsAsStrings("sink");
        Assertions.assertThat(actual).containsExactlyInAnyOrderElementsOf(expected);
        result.getJobClient().get().cancel().get();
    }

    @ParameterizedTest
    @ValueSource(booleans = {true, false})
    void testUpsertMode(boolean parallelismSnapshot) throws Exception {
        setup(parallelismSnapshot);
        initializePostgresTable(POSTGRES_CONTAINER, "replica_identity");
        String sourceDDL =
                String.format(
                        "CREATE TABLE debezium_source ("
                                + " id INT NOT NULL,"
                                + " name STRING,"
                                + " description STRING,"
                                + " weight DECIMAL(10,3),"
                                + " PRIMARY KEY (id) NOT ENFORCED"
                                + ") WITH ("
                                + " 'connector' = 'postgres-cdc',"
                                + " 'hostname' = '%s',"
                                + " 'port' = '%s',"
                                + " 'username' = '%s',"
                                + " 'password' = '%s',"
                                + " 'database-name' = '%s',"
                                + " 'schema-name' = '%s',"
                                + " 'table-name' = '%s',"
                                + " 'slot.name' = '%s',"
                                + " 'scan.incremental.snapshot.enabled' = '%s',"
                                + " 'changelog-mode' = '%s'"
                                + ")",
                        POSTGRES_CONTAINER.getHost(),
                        POSTGRES_CONTAINER.getMappedPort(POSTGRESQL_PORT),
                        POSTGRES_CONTAINER.getUsername(),
                        POSTGRES_CONTAINER.getPassword(),
                        POSTGRES_CONTAINER.getDatabaseName(),
                        "inventory",
                        "products",
                        getSlotName(),
                        parallelismSnapshot,
                        "upsert");
        String sinkDDL =
                "CREATE TABLE sink ("
                        + " name STRING,"
                        + " weightSum DECIMAL(10,3),"
                        + " PRIMARY KEY (name) NOT ENFORCED"
                        + ") WITH ("
                        + " 'connector' = 'values',"
                        + " 'sink-insert-only' = 'false',"
                        + " 'sink-expected-messages-num' = '20'"
                        + ")";
        tEnv.executeSql(sourceDDL);
        tEnv.executeSql(sinkDDL);

        // async submit job
        TableResult result =
                tEnv.executeSql(
                        "INSERT INTO sink SELECT name, SUM(weight) FROM debezium_source GROUP BY name");
        waitForSnapshotStarted("sink");

        // wait a bit to make sure the replication slot is ready
        Thread.sleep(5000);

        // generate WAL
        try (Connection connection = getJdbcConnection(POSTGRES_CONTAINER);
                Statement statement = connection.createStatement()) {

            statement.execute(
                    "UPDATE inventory.products SET description='18oz carpenter hammer' WHERE id=106;");
            statement.execute("UPDATE inventory.products SET weight='5.1' WHERE id=107;");
            statement.execute(
                    "INSERT INTO inventory.products VALUES (default,'jacket','water resistent white wind breaker',0.2);"); // 110
            statement.execute(
                    "INSERT INTO inventory.products VALUES (default,'scooter','Big 2-wheel scooter ',5.18);");
            statement.execute(
                    "UPDATE inventory.products SET description='new water resistent white wind breaker', weight='0.5' WHERE id=110;");
            statement.execute("UPDATE inventory.products SET weight='5.17' WHERE id=111;");
            statement.execute("DELETE FROM inventory.products WHERE id=111;");
        }

        waitForSinkSize("sink", 20);

        /*
         * <pre>
         * The final database table looks like this:
         *
         * > SELECT * FROM products;
         * +-----+--------------------+-------------------------------------------------
         * --------+--------+
         * | id | name | description | weight |
         * +-----+--------------------+-------------------------------------------------
         * --------+--------+
         * | 101 | scooter | Small 2-wheel scooter | 3.14 |
         * | 102 | car battery | 12V car battery | 8.1 |
         * | 103 | 12-pack drill bits | 12-pack of drill bits with sizes ranging from
         * #40 to #3 | 0.8 |
         * | 104 | hammer | 12oz carpenter's hammer | 0.75 |
         * | 105 | hammer | 14oz carpenter's hammer | 0.875 |
         * | 106 | hammer | 18oz carpenter hammer | 1 |
         * | 107 | rocks | box of assorted rocks | 5.1 |
         * | 108 | jacket | water resistent black wind breaker | 0.1 |
         * | 109 | spare tire | 24 inch spare tire | 22.2 |
         * | 110 | jacket | new water resistent white wind breaker | 0.5 |
         * +-----+--------------------+-------------------------------------------------
         * --------+--------+
         * </pre>
         */

        String[] expected =
                new String[] {
                    "scooter,3.140",
                    "car battery,8.100",
                    "12-pack drill bits,0.800",
                    "hammer,2.625",
                    "rocks,5.100",
                    "jacket,0.600",
                    "spare tire,22.200"
                };

        List<String> actual = TestValuesTableFactory.getResultsAsStrings("sink");
        Assertions.assertThat(actual).containsExactlyInAnyOrder(expected);

        result.getJobClient().get().cancel().get();
    }

    @ParameterizedTest
    @ValueSource(booleans = {true, false})
    void testUniqueIndexIncludingFunction(boolean parallelismSnapshot) throws Exception {
        setup(parallelismSnapshot);
        // Clear the influence of usesLegacyRows which set USE_LEGACY_TO_STRING = true.
        // In this test, print +I,-U, +U to see more clearly.
        RowUtils.USE_LEGACY_TO_STRING = false;
        initializePostgresTable(POSTGRES_CONTAINER, "index_type_test");

        String sourceDDL =
                String.format(
                        "CREATE TABLE functional_unique_index ("
                                + "    id INTEGER NOT NULL,"
                                + "    char_c STRING"
                                + ") WITH ("
                                + " 'connector' = 'postgres-cdc',"
                                + " 'hostname' = '%s',"
                                + " 'port' = '%s',"
                                + " 'username' = '%s',"
                                + " 'password' = '%s',"
                                + " 'database-name' = '%s',"
                                + " 'schema-name' = '%s',"
                                + " 'table-name' = '%s',"
                                + " 'scan.incremental.snapshot.enabled' = '%s',"
                                // In the snapshot phase of increment snapshot mode, table without
                                // primary key is not allowed now.Thus, when
                                // scan.incremental.snapshot.enabled = true, use 'latest-offset'
                                // startup mode.
                                + (parallelismSnapshot
                                        ? " 'scan.startup.mode' = 'latest-offset',"
                                        : "")
                                + " 'slot.name' = '%s'"
                                + ")",
                        POSTGRES_CONTAINER.getHost(),
                        POSTGRES_CONTAINER.getMappedPort(POSTGRESQL_PORT),
                        POSTGRES_CONTAINER.getUsername(),
                        POSTGRES_CONTAINER.getPassword(),
                        POSTGRES_CONTAINER.getDatabaseName(),
                        "indexes",
                        "functional_unique_index",
                        parallelismSnapshot,
                        getSlotName());
        tEnv.executeSql(sourceDDL);

        // async submit job
        TableResult tableResult = tEnv.executeSql("SELECT * FROM functional_unique_index");
        List<String> expected = new ArrayList<>();
        if (!parallelismSnapshot) {
            expected.add("+I[1, a]");
        }

        // wait a bit to make sure the replication slot is ready
        Thread.sleep(5000L);

        // generate WAL
        try (Connection connection = getJdbcConnection(POSTGRES_CONTAINER);
                Statement statement = connection.createStatement()) {
            statement.execute("UPDATE indexes.functional_unique_index SET char_c=NULL WHERE id=1;");
        }

        expected.addAll(Arrays.asList("-U[1, a]", "+U[1, null]"));
        CloseableIterator<Row> iterator = tableResult.collect();
        assertEqualsInAnyOrder(expected, fetchRows(iterator, expected.size()));
        tableResult.getJobClient().get().cancel().get();
        RowUtils.USE_LEGACY_TO_STRING = true;
    }
}<|MERGE_RESOLUTION|>--- conflicted
+++ resolved
@@ -31,6 +31,7 @@
 import org.apache.flink.util.CloseableIterator;
 
 import org.assertj.core.api.Assertions;
+import org.junit.jupiter.api.Test;
 import org.junit.jupiter.api.extension.RegisterExtension;
 import org.junit.jupiter.params.ParameterizedTest;
 import org.junit.jupiter.params.provider.ValueSource;
@@ -261,12 +262,10 @@
         result.getJobClient().get().cancel().get();
     }
 
-<<<<<<< HEAD
-    @Test
-    public void testStartupFromCommittedOffset() throws Exception {
-        if (!parallelismSnapshot) {
-            return;
-        }
+    @ParameterizedTest
+    @ValueSource(booleans = {true})
+    public void testStartupFromCommittedOffset(boolean parallelismSnapshot) throws Exception {
+        setup(parallelismSnapshot);
         initializePostgresTable(POSTGRES_CONTAINER, "inventory");
 
         String sourceDDL =
@@ -331,7 +330,7 @@
                 };
 
         List<String> firstRunActual = TestValuesTableFactory.getResultsAsStrings("sink");
-        assertThat(firstRunActual, containsInAnyOrder(firstRunExpected));
+        Assertions.assertThat(firstRunActual).containsExactlyInAnyOrder(firstRunExpected);
 
         firstRunResult.getJobClient().get().cancel().get();
 
@@ -362,19 +361,16 @@
                 };
 
         List<String> secondRunActual = TestValuesTableFactory.getResultsAsStrings("sink");
-        assertThat(secondRunActual, containsInAnyOrder(secondRunExpected));
+        Assertions.assertThat(secondRunActual).containsExactlyInAnyOrder(secondRunExpected);
 
         secondRunResult.getJobClient().get().cancel().get();
     }
 
-    @Test
-    public void testExceptionForReplicaIdentity() throws Exception {
-=======
+
     @ParameterizedTest
     @ValueSource(booleans = {true, false})
     void testExceptionForReplicaIdentity(boolean parallelismSnapshot) throws Exception {
         setup(parallelismSnapshot);
->>>>>>> da40727d
         initializePostgresTable(POSTGRES_CONTAINER, "replica_identity");
         String sourceDDL =
                 String.format(
