--- conflicted
+++ resolved
@@ -156,11 +156,8 @@
                         SCAN_NEWLY_ADDED_TABLE_ENABLED.defaultValue(),
                         SCAN_LSN_COMMIT_CHECKPOINTS_DELAY.defaultValue(),
                         SCAN_INCREMENTAL_SNAPSHOT_UNBOUNDED_CHUNK_FIRST_ENABLED.defaultValue(),
-<<<<<<< HEAD
+                        SCAN_READ_CHANGELOG_AS_APPEND_ONLY_ENABLED.defaultValue(),
                         SCAN_PUBLISH_VIA_PARTITION_ROOT_ENABLED.defaultValue());
-=======
-                        SCAN_READ_CHANGELOG_AS_APPEND_ONLY_ENABLED.defaultValue());
->>>>>>> 5eaf9eb8
         Assertions.assertThat(actualSource).isEqualTo(expectedSource);
     }
 
@@ -209,11 +206,8 @@
                         true,
                         SCAN_LSN_COMMIT_CHECKPOINTS_DELAY.defaultValue(),
                         SCAN_INCREMENTAL_SNAPSHOT_UNBOUNDED_CHUNK_FIRST_ENABLED.defaultValue(),
-<<<<<<< HEAD
+                        true,
                         SCAN_PUBLISH_VIA_PARTITION_ROOT_ENABLED.defaultValue());
-=======
-                        true);
->>>>>>> 5eaf9eb8
         Assertions.assertThat(actualSource).isEqualTo(expectedSource);
     }
 
@@ -259,11 +253,8 @@
                         SCAN_NEWLY_ADDED_TABLE_ENABLED.defaultValue(),
                         SCAN_LSN_COMMIT_CHECKPOINTS_DELAY.defaultValue(),
                         SCAN_INCREMENTAL_SNAPSHOT_UNBOUNDED_CHUNK_FIRST_ENABLED.defaultValue(),
-<<<<<<< HEAD
+                        SCAN_READ_CHANGELOG_AS_APPEND_ONLY_ENABLED.defaultValue(),
                         SCAN_PUBLISH_VIA_PARTITION_ROOT_ENABLED.defaultValue());
-=======
-                        SCAN_READ_CHANGELOG_AS_APPEND_ONLY_ENABLED.defaultValue());
->>>>>>> 5eaf9eb8
         expectedSource.producedDataType = SCHEMA_WITH_METADATA.toSourceRowDataType();
         expectedSource.metadataKeys =
                 Arrays.asList("row_kind", "op_ts", "database_name", "schema_name", "table_name");
@@ -319,11 +310,8 @@
                         SCAN_NEWLY_ADDED_TABLE_ENABLED.defaultValue(),
                         SCAN_LSN_COMMIT_CHECKPOINTS_DELAY.defaultValue(),
                         SCAN_INCREMENTAL_SNAPSHOT_UNBOUNDED_CHUNK_FIRST_ENABLED.defaultValue(),
-<<<<<<< HEAD
+                        SCAN_READ_CHANGELOG_AS_APPEND_ONLY_ENABLED.defaultValue(),
                         SCAN_PUBLISH_VIA_PARTITION_ROOT_ENABLED.defaultValue());
-=======
-                        SCAN_READ_CHANGELOG_AS_APPEND_ONLY_ENABLED.defaultValue());
->>>>>>> 5eaf9eb8
         Assertions.assertThat(actualSource).isEqualTo(expectedSource);
     }
 
@@ -369,11 +357,8 @@
                         SCAN_NEWLY_ADDED_TABLE_ENABLED.defaultValue(),
                         SCAN_LSN_COMMIT_CHECKPOINTS_DELAY.defaultValue(),
                         SCAN_INCREMENTAL_SNAPSHOT_UNBOUNDED_CHUNK_FIRST_ENABLED.defaultValue(),
-<<<<<<< HEAD
+                        SCAN_READ_CHANGELOG_AS_APPEND_ONLY_ENABLED.defaultValue(),
                         SCAN_PUBLISH_VIA_PARTITION_ROOT_ENABLED.defaultValue());
-=======
-                        SCAN_READ_CHANGELOG_AS_APPEND_ONLY_ENABLED.defaultValue());
->>>>>>> 5eaf9eb8
         Assertions.assertThat(actualSource).isEqualTo(expectedSource);
     }
 
