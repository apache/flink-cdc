/*
 * Copyright 2023 Ververica Inc.
 *
 * Licensed under the Apache License, Version 2.0 (the "License");
 * you may not use this file except in compliance with the License.
 * You may obtain a copy of the License at
 *
 *     http://www.apache.org/licenses/LICENSE-2.0
 *
 * Unless required by applicable law or agreed to in writing, software
 * distributed under the License is distributed on an "AS IS" BASIS,
 * WITHOUT WARRANTIES OR CONDITIONS OF ANY KIND, either express or implied.
 * See the License for the specific language governing permissions and
 * limitations under the License.
 */

package com.ververica.cdc.connectors.oracle.table;

import org.apache.flink.api.common.typeinfo.TypeInformation;
import org.apache.flink.table.catalog.ResolvedSchema;
import org.apache.flink.table.connector.ChangelogMode;
import org.apache.flink.table.connector.source.DynamicTableSource;
import org.apache.flink.table.connector.source.ScanTableSource;
import org.apache.flink.table.connector.source.SourceFunctionProvider;
import org.apache.flink.table.connector.source.SourceProvider;
import org.apache.flink.table.connector.source.abilities.SupportsReadingMetadata;
import org.apache.flink.table.data.RowData;
import org.apache.flink.table.types.DataType;
import org.apache.flink.table.types.logical.RowType;

import com.ververica.cdc.connectors.base.options.StartupOptions;
import com.ververica.cdc.connectors.base.source.jdbc.JdbcIncrementalSource;
import com.ververica.cdc.connectors.oracle.OracleSource;
import com.ververica.cdc.connectors.oracle.source.OracleSourceBuilder;
import com.ververica.cdc.debezium.DebeziumDeserializationSchema;
import com.ververica.cdc.debezium.DebeziumSourceFunction;
import com.ververica.cdc.debezium.table.MetadataConverter;
import com.ververica.cdc.debezium.table.RowDataDebeziumDeserializeSchema;

import javax.annotation.Nullable;

import java.time.Duration;
import java.time.ZoneId;
import java.util.Collections;
import java.util.List;
import java.util.Map;
import java.util.Objects;
import java.util.Properties;
import java.util.stream.Collectors;
import java.util.stream.Stream;

import static org.apache.flink.util.Preconditions.checkNotNull;

/**
 * A {@link DynamicTableSource} that describes how to create a Oracle redo log from a logical
 * description.
 */
public class OracleTableSource implements ScanTableSource, SupportsReadingMetadata {

    private final ResolvedSchema physicalSchema;
    @Nullable private final String url;
    private final int port;
    private final String hostname;
    private final String database;
    private final String username;
    private final String password;
    private final String tableName;
    private final String schemaName;
    private final Properties dbzProperties;
    private final StartupOptions startupOptions;
    private final boolean enableParallelRead;
    private final int splitSize;
    private final int splitMetaGroupSize;
    private final int fetchSize;
    private final Duration connectTimeout;
    private final int connectionPoolSize;
    private final int connectMaxRetries;
    private final double distributionFactorUpper;
    private final double distributionFactorLower;
    private final String chunkKeyColumn;
    private final boolean closeIdleReaders;
    private final boolean skipSnapshotBackfill;
    private final String serverTimeZone;

    // --------------------------------------------------------------------------------------------
    // Mutable attributes
    // --------------------------------------------------------------------------------------------

    /** Data type that describes the final output of the source. */
    protected DataType producedDataType;

    /** Metadata that is appended at the end of a physical source row. */
    protected List<String> metadataKeys;

    public OracleTableSource(
            ResolvedSchema physicalSchema,
            @Nullable String url,
            int port,
            String hostname,
            String database,
            String tableName,
            String schemaName,
            String username,
            String password,
            Properties dbzProperties,
            StartupOptions startupOptions,
            boolean enableParallelRead,
            int splitSize,
            int splitMetaGroupSize,
            int fetchSize,
            Duration connectTimeout,
            int connectMaxRetries,
            int connectionPoolSize,
            double distributionFactorUpper,
            double distributionFactorLower,
            @Nullable String chunkKeyColumn,
            boolean closeIdleReaders,
            boolean skipSnapshotBackfill,
            String serverTimeZone) {
        this.physicalSchema = physicalSchema;
        this.url = url;
        this.port = port;
        this.hostname = checkNotNull(hostname);
        this.database = checkNotNull(database);
        this.tableName = checkNotNull(tableName);
        this.schemaName = checkNotNull(schemaName);
        this.username = checkNotNull(username);
        this.password = checkNotNull(password);
        this.dbzProperties = dbzProperties;
        this.startupOptions = startupOptions;
        this.producedDataType = physicalSchema.toPhysicalRowDataType();
        this.metadataKeys = Collections.emptyList();
        this.enableParallelRead = enableParallelRead;
        this.splitSize = splitSize;
        this.splitMetaGroupSize = splitMetaGroupSize;
        this.fetchSize = fetchSize;
        this.connectTimeout = connectTimeout;
        this.connectMaxRetries = connectMaxRetries;
        this.connectionPoolSize = connectionPoolSize;
        this.distributionFactorUpper = distributionFactorUpper;
        this.distributionFactorLower = distributionFactorLower;
        this.chunkKeyColumn = chunkKeyColumn;
        this.closeIdleReaders = closeIdleReaders;
        this.skipSnapshotBackfill = skipSnapshotBackfill;
        this.serverTimeZone = serverTimeZone;
    }

    @Override
    public ChangelogMode getChangelogMode() {
        return ChangelogMode.all();
    }

    @Override
    public ScanRuntimeProvider getScanRuntimeProvider(ScanContext scanContext) {
        RowType physicalDataType =
                (RowType) physicalSchema.toPhysicalRowDataType().getLogicalType();
        MetadataConverter[] metadataConverters = getMetadataConverters();
        TypeInformation<RowData> typeInfo = scanContext.createTypeInformation(producedDataType);

        DebeziumDeserializationSchema<RowData> deserializer =
                RowDataDebeziumDeserializeSchema.newBuilder()
                        .setPhysicalRowType(physicalDataType)
                        .setMetadataConverters(metadataConverters)
                        .setResultTypeInfo(typeInfo)
                        .setUserDefinedConverterFactory(
                                OracleDeserializationConverterFactory.instance())
                        .setServerTimeZone(ZoneId.of(serverTimeZone))
                        .build();

        if (enableParallelRead) {
            JdbcIncrementalSource<RowData> oracleChangeEventSource =
                    OracleSourceBuilder.OracleIncrementalSource.<RowData>builder()
                            .hostname(hostname)
                            .url(url)
                            .port(port)
                            .databaseList(database)
                            .schemaList(schemaName)
                            .tableList(schemaName + "." + tableName)
                            .username(username)
                            .password(password)
                            .startupOptions(startupOptions)
                            .deserializer(deserializer)
                            .debeziumProperties(dbzProperties)
                            .splitSize(splitSize)
                            .splitMetaGroupSize(splitMetaGroupSize)
                            .fetchSize(fetchSize)
                            .connectTimeout(connectTimeout)
                            .connectionPoolSize(connectionPoolSize)
                            .connectMaxRetries(connectMaxRetries)
                            .distributionFactorUpper(distributionFactorUpper)
                            .distributionFactorLower(distributionFactorLower)
                            .closeIdleReaders(closeIdleReaders)
                            .skipSnapshotBackfill(skipSnapshotBackfill)
<<<<<<< HEAD
                            .serverTimeZone(serverTimeZone)
=======
                            .chunkKeyColumn(chunkKeyColumn)
>>>>>>> 7ea19724
                            .build();

            return SourceProvider.of(oracleChangeEventSource);
        } else {
            OracleSource.Builder<RowData> builder =
                    OracleSource.<RowData>builder()
                            .hostname(hostname)
                            .url(url)
                            .port(port)
                            .database(database)
                            .tableList(schemaName + "." + tableName)
                            .schemaList(schemaName)
                            .username(username)
                            .password(password)
                            .debeziumProperties(dbzProperties)
                            .startupOptions(startupOptions)
                            .deserializer(deserializer);
            DebeziumSourceFunction<RowData> sourceFunction = builder.build();

            return SourceFunctionProvider.of(sourceFunction, false);
        }
    }

    private MetadataConverter[] getMetadataConverters() {
        if (metadataKeys.isEmpty()) {
            return new MetadataConverter[0];
        }

        return metadataKeys.stream()
                .map(
                        key ->
                                Stream.of(OracleReadableMetaData.values())
                                        .filter(m -> m.getKey().equals(key))
                                        .findFirst()
                                        .orElseThrow(IllegalStateException::new))
                .map(OracleReadableMetaData::getConverter)
                .toArray(MetadataConverter[]::new);
    }

    @Override
    public DynamicTableSource copy() {
        OracleTableSource source =
                new OracleTableSource(
                        physicalSchema,
                        url,
                        port,
                        hostname,
                        database,
                        tableName,
                        schemaName,
                        username,
                        password,
                        dbzProperties,
                        startupOptions,
                        enableParallelRead,
                        splitSize,
                        splitMetaGroupSize,
                        fetchSize,
                        connectTimeout,
                        connectMaxRetries,
                        connectionPoolSize,
                        distributionFactorUpper,
                        distributionFactorLower,
                        chunkKeyColumn,
                        closeIdleReaders,
                        skipSnapshotBackfill,
                        serverTimeZone);
        source.metadataKeys = metadataKeys;
        source.producedDataType = producedDataType;
        return source;
    }

    @Override
    public boolean equals(Object o) {
        if (this == o) {
            return true;
        }
        if (o == null || getClass() != o.getClass()) {
            return false;
        }
        OracleTableSource that = (OracleTableSource) o;
        return Objects.equals(url, that.url)
                && Objects.equals(port, that.port)
                && Objects.equals(physicalSchema, that.physicalSchema)
                && Objects.equals(hostname, that.hostname)
                && Objects.equals(database, that.database)
                && Objects.equals(username, that.username)
                && Objects.equals(password, that.password)
                && Objects.equals(tableName, that.tableName)
                && Objects.equals(schemaName, that.schemaName)
                && Objects.equals(dbzProperties, that.dbzProperties)
                && Objects.equals(startupOptions, that.startupOptions)
                && Objects.equals(producedDataType, that.producedDataType)
                && Objects.equals(metadataKeys, that.metadataKeys)
                && Objects.equals(enableParallelRead, that.enableParallelRead)
                && Objects.equals(splitSize, that.splitSize)
                && Objects.equals(splitMetaGroupSize, that.splitMetaGroupSize)
                && Objects.equals(fetchSize, that.fetchSize)
                && Objects.equals(connectTimeout, that.connectTimeout)
                && Objects.equals(connectMaxRetries, that.connectMaxRetries)
                && Objects.equals(connectionPoolSize, that.connectionPoolSize)
                && Objects.equals(distributionFactorUpper, that.distributionFactorUpper)
                && Objects.equals(distributionFactorLower, that.distributionFactorLower)
                && Objects.equals(chunkKeyColumn, that.chunkKeyColumn)
                && Objects.equals(closeIdleReaders, that.closeIdleReaders)
                && Objects.equals(skipSnapshotBackfill, that.skipSnapshotBackfill);
    }

    @Override
    public int hashCode() {
        return Objects.hash(
                physicalSchema,
                url,
                port,
                hostname,
                database,
                username,
                password,
                tableName,
                schemaName,
                dbzProperties,
                startupOptions,
                producedDataType,
                metadataKeys,
                enableParallelRead,
                splitSize,
                splitMetaGroupSize,
                fetchSize,
                connectTimeout,
                connectMaxRetries,
                connectionPoolSize,
                distributionFactorUpper,
                distributionFactorLower,
                chunkKeyColumn,
                closeIdleReaders,
                skipSnapshotBackfill);
    }

    @Override
    public String asSummaryString() {
        return "Oracle-CDC";
    }

    @Override
    public Map<String, DataType> listReadableMetadata() {
        return Stream.of(OracleReadableMetaData.values())
                .collect(
                        Collectors.toMap(
                                OracleReadableMetaData::getKey,
                                OracleReadableMetaData::getDataType));
    }

    @Override
    public void applyReadableMetadata(List<String> metadataKeys, DataType producedDataType) {
        this.metadataKeys = metadataKeys;
        this.producedDataType = producedDataType;
    }
}<|MERGE_RESOLUTION|>--- conflicted
+++ resolved
@@ -191,11 +191,8 @@
                             .distributionFactorLower(distributionFactorLower)
                             .closeIdleReaders(closeIdleReaders)
                             .skipSnapshotBackfill(skipSnapshotBackfill)
-<<<<<<< HEAD
+                            .chunkKeyColumn(chunkKeyColumn)
                             .serverTimeZone(serverTimeZone)
-=======
-                            .chunkKeyColumn(chunkKeyColumn)
->>>>>>> 7ea19724
                             .build();
 
             return SourceProvider.of(oracleChangeEventSource);
