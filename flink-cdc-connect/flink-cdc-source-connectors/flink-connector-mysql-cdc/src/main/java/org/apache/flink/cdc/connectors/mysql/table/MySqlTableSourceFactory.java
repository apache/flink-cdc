/*
 * Licensed to the Apache Software Foundation (ASF) under one or more
 * contributor license agreements.  See the NOTICE file distributed with
 * this work for additional information regarding copyright ownership.
 * The ASF licenses this file to You under the Apache License, Version 2.0
 * (the "License"); you may not use this file except in compliance with
 * the License.  You may obtain a copy of the License at
 *
 *      http://www.apache.org/licenses/LICENSE-2.0
 *
 * Unless required by applicable law or agreed to in writing, software
 * distributed under the License is distributed on an "AS IS" BASIS,
 * WITHOUT WARRANTIES OR CONDITIONS OF ANY KIND, either express or implied.
 * See the License for the specific language governing permissions and
 * limitations under the License.
 */

package org.apache.flink.cdc.connectors.mysql.table;

import org.apache.flink.cdc.connectors.mysql.source.config.MySqlSourceOptions;
import org.apache.flink.cdc.connectors.mysql.source.config.ServerIdRange;
import org.apache.flink.cdc.connectors.mysql.source.offset.BinlogOffset;
import org.apache.flink.cdc.connectors.mysql.source.offset.BinlogOffsetBuilder;
import org.apache.flink.cdc.connectors.mysql.source.utils.ObjectUtils;
import org.apache.flink.cdc.connectors.mysql.utils.OptionUtils;
import org.apache.flink.cdc.debezium.table.DebeziumOptions;
import org.apache.flink.cdc.debezium.utils.JdbcUrlUtils;
import org.apache.flink.configuration.ConfigOption;
import org.apache.flink.configuration.ReadableConfig;
import org.apache.flink.table.api.ValidationException;
import org.apache.flink.table.api.config.TableConfigOptions;
import org.apache.flink.table.catalog.ResolvedSchema;
import org.apache.flink.table.connector.source.DynamicTableSource;
import org.apache.flink.table.factories.DynamicTableSourceFactory;
import org.apache.flink.table.factories.FactoryUtil;

import org.slf4j.Logger;
import org.slf4j.LoggerFactory;

import javax.annotation.Nullable;

import java.time.Duration;
import java.time.ZoneId;
import java.util.HashSet;
import java.util.Optional;
import java.util.Set;
import java.util.regex.Pattern;

import static org.apache.flink.cdc.debezium.table.DebeziumOptions.getDebeziumProperties;
import static org.apache.flink.cdc.debezium.utils.ResolvedSchemaUtils.getPhysicalSchema;
import static org.apache.flink.util.Preconditions.checkState;

/** Factory for creating configured instance of {@link MySqlTableSource}. */
public class MySqlTableSourceFactory implements DynamicTableSourceFactory {
    private static final Logger LOGGER = LoggerFactory.getLogger(MySqlTableSourceFactory.class);

    private static final String IDENTIFIER = "mysql-cdc";

    @Override
    public DynamicTableSource createDynamicTableSource(Context context) {
        final FactoryUtil.TableFactoryHelper helper =
                FactoryUtil.createTableFactoryHelper(this, context);
        helper.validateExcept(
                DebeziumOptions.DEBEZIUM_OPTIONS_PREFIX, JdbcUrlUtils.PROPERTIES_PREFIX);

        final ReadableConfig config = helper.getOptions();
        String hostname = config.get(MySqlSourceOptions.HOSTNAME);
        String username = config.get(MySqlSourceOptions.USERNAME);
        String password = config.get(MySqlSourceOptions.PASSWORD);
        String databaseName = config.get(MySqlSourceOptions.DATABASE_NAME);
        validateRegex(MySqlSourceOptions.DATABASE_NAME.key(), databaseName);
        String tableName = config.get(MySqlSourceOptions.TABLE_NAME);
        validateRegex(MySqlSourceOptions.TABLE_NAME.key(), tableName);
        int port = config.get(MySqlSourceOptions.PORT);
        int splitSize = config.get(MySqlSourceOptions.SCAN_INCREMENTAL_SNAPSHOT_CHUNK_SIZE);
        int splitMetaGroupSize = config.get(MySqlSourceOptions.CHUNK_META_GROUP_SIZE);
        int fetchSize = config.get(MySqlSourceOptions.SCAN_SNAPSHOT_FETCH_SIZE);
        ZoneId serverTimeZone = getServerTimeZone(config);

        ResolvedSchema physicalSchema =
                getPhysicalSchema(context.getCatalogTable().getResolvedSchema());
        String serverId = validateAndGetServerId(config);
        StartupOptions startupOptions = getStartupOptions(config);
        Duration connectTimeout = config.get(MySqlSourceOptions.CONNECT_TIMEOUT);
        int connectMaxRetries = config.get(MySqlSourceOptions.CONNECT_MAX_RETRIES);
        int connectionPoolSize = config.get(MySqlSourceOptions.CONNECTION_POOL_SIZE);
        double distributionFactorUpper =
                config.get(MySqlSourceOptions.CHUNK_KEY_EVEN_DISTRIBUTION_FACTOR_UPPER_BOUND);
        double distributionFactorLower =
                config.get(MySqlSourceOptions.CHUNK_KEY_EVEN_DISTRIBUTION_FACTOR_LOWER_BOUND);
        boolean scanNewlyAddedTableEnabled =
                config.get(MySqlSourceOptions.SCAN_NEWLY_ADDED_TABLE_ENABLED);
        Duration heartbeatInterval = config.get(MySqlSourceOptions.HEARTBEAT_INTERVAL);
        String chunkKeyColumn =
                config.getOptional(MySqlSourceOptions.SCAN_INCREMENTAL_SNAPSHOT_CHUNK_KEY_COLUMN)
                        .orElse(null);

        boolean enableParallelRead =
                config.get(MySqlSourceOptions.SCAN_INCREMENTAL_SNAPSHOT_ENABLED);
        boolean closeIdleReaders =
                config.get(MySqlSourceOptions.SCAN_INCREMENTAL_CLOSE_IDLE_READER_ENABLED);
        boolean skipSnapshotBackFill =
                config.get(MySqlSourceOptions.SCAN_INCREMENTAL_SNAPSHOT_BACKFILL_SKIP);
<<<<<<< HEAD
        String snapshotFilter = config.get(MySqlSourceOptions.SCAN_SNAPSHOT_FILTER);
=======
        boolean parseOnLineSchemaChanges =
                config.get(MySqlSourceOptions.PARSE_ONLINE_SCHEMA_CHANGES);
        boolean useLegacyJsonFormat = config.get(MySqlSourceOptions.USE_LEGACY_JSON_FORMAT);
        boolean assignUnboundedChunkFirst =
                config.get(MySqlSourceOptions.SCAN_INCREMENTAL_SNAPSHOT_UNBOUNDED_CHUNK_FIRST);

        boolean appendOnly =
                config.get(MySqlSourceOptions.SCAN_READ_CHANGELOG_AS_APPEND_ONLY_ENABLED);
>>>>>>> 381193f2

        if (enableParallelRead) {
            validatePrimaryKeyIfEnableParallel(physicalSchema, chunkKeyColumn);
            validateIntegerOption(
                    MySqlSourceOptions.SCAN_INCREMENTAL_SNAPSHOT_CHUNK_SIZE, splitSize, 1);
            validateIntegerOption(MySqlSourceOptions.CHUNK_META_GROUP_SIZE, splitMetaGroupSize, 1);
            validateIntegerOption(MySqlSourceOptions.SCAN_SNAPSHOT_FETCH_SIZE, fetchSize, 1);
            validateIntegerOption(MySqlSourceOptions.CONNECTION_POOL_SIZE, connectionPoolSize, 1);
            validateIntegerOption(MySqlSourceOptions.CONNECT_MAX_RETRIES, connectMaxRetries, 0);
            validateDistributionFactorUpper(distributionFactorUpper);
            validateDistributionFactorLower(distributionFactorLower);
            validateDurationOption(
                    MySqlSourceOptions.CONNECT_TIMEOUT, connectTimeout, Duration.ofMillis(250));
        }

        OptionUtils.printOptions(IDENTIFIER, config.toMap());

        return new MySqlTableSource(
                physicalSchema,
                port,
                hostname,
                databaseName,
                tableName,
                username,
                password,
                serverTimeZone,
                getDebeziumProperties(context.getCatalogTable().getOptions()),
                serverId,
                enableParallelRead,
                splitSize,
                splitMetaGroupSize,
                fetchSize,
                connectTimeout,
                connectMaxRetries,
                connectionPoolSize,
                distributionFactorUpper,
                distributionFactorLower,
                startupOptions,
                scanNewlyAddedTableEnabled,
                closeIdleReaders,
                JdbcUrlUtils.getJdbcProperties(context.getCatalogTable().getOptions()),
                heartbeatInterval,
                chunkKeyColumn,
                skipSnapshotBackFill,
<<<<<<< HEAD
                snapshotFilter);
=======
                parseOnLineSchemaChanges,
                useLegacyJsonFormat,
                assignUnboundedChunkFirst,
                appendOnly);
>>>>>>> 381193f2
    }

    @Override
    public String factoryIdentifier() {
        return IDENTIFIER;
    }

    @Override
    public Set<ConfigOption<?>> requiredOptions() {
        Set<ConfigOption<?>> options = new HashSet<>();
        options.add(MySqlSourceOptions.HOSTNAME);
        options.add(MySqlSourceOptions.USERNAME);
        options.add(MySqlSourceOptions.PASSWORD);
        options.add(MySqlSourceOptions.DATABASE_NAME);
        options.add(MySqlSourceOptions.TABLE_NAME);
        return options;
    }

    @Override
    public Set<ConfigOption<?>> optionalOptions() {
        Set<ConfigOption<?>> options = new HashSet<>();
        options.add(MySqlSourceOptions.PORT);
        options.add(MySqlSourceOptions.SERVER_TIME_ZONE);
        options.add(MySqlSourceOptions.SERVER_ID);
        options.add(MySqlSourceOptions.SCAN_STARTUP_MODE);
        options.add(MySqlSourceOptions.SCAN_STARTUP_SPECIFIC_OFFSET_FILE);
        options.add(MySqlSourceOptions.SCAN_STARTUP_SPECIFIC_OFFSET_POS);
        options.add(MySqlSourceOptions.SCAN_STARTUP_SPECIFIC_OFFSET_GTID_SET);
        options.add(MySqlSourceOptions.SCAN_STARTUP_SPECIFIC_OFFSET_SKIP_EVENTS);
        options.add(MySqlSourceOptions.SCAN_STARTUP_SPECIFIC_OFFSET_SKIP_ROWS);
        options.add(MySqlSourceOptions.SCAN_STARTUP_TIMESTAMP_MILLIS);
        options.add(MySqlSourceOptions.SCAN_INCREMENTAL_SNAPSHOT_ENABLED);
        options.add(MySqlSourceOptions.SCAN_INCREMENTAL_SNAPSHOT_CHUNK_SIZE);
        options.add(MySqlSourceOptions.CHUNK_META_GROUP_SIZE);
        options.add(MySqlSourceOptions.SCAN_SNAPSHOT_FETCH_SIZE);
        options.add(MySqlSourceOptions.CONNECT_TIMEOUT);
        options.add(MySqlSourceOptions.CONNECTION_POOL_SIZE);
        options.add(MySqlSourceOptions.CHUNK_KEY_EVEN_DISTRIBUTION_FACTOR_UPPER_BOUND);
        options.add(MySqlSourceOptions.CHUNK_KEY_EVEN_DISTRIBUTION_FACTOR_LOWER_BOUND);
        options.add(MySqlSourceOptions.CONNECT_MAX_RETRIES);
        options.add(MySqlSourceOptions.SCAN_NEWLY_ADDED_TABLE_ENABLED);
        options.add(MySqlSourceOptions.SCAN_INCREMENTAL_CLOSE_IDLE_READER_ENABLED);
        options.add(MySqlSourceOptions.HEARTBEAT_INTERVAL);
        options.add(MySqlSourceOptions.SCAN_INCREMENTAL_SNAPSHOT_CHUNK_KEY_COLUMN);
        options.add(MySqlSourceOptions.SCAN_INCREMENTAL_SNAPSHOT_BACKFILL_SKIP);
<<<<<<< HEAD
        options.add(MySqlSourceOptions.SCAN_SNAPSHOT_FILTER);
=======
        options.add(MySqlSourceOptions.PARSE_ONLINE_SCHEMA_CHANGES);
        options.add(MySqlSourceOptions.USE_LEGACY_JSON_FORMAT);
        options.add(MySqlSourceOptions.SCAN_INCREMENTAL_SNAPSHOT_UNBOUNDED_CHUNK_FIRST);
        options.add(MySqlSourceOptions.SCAN_READ_CHANGELOG_AS_APPEND_ONLY_ENABLED);
>>>>>>> 381193f2
        return options;
    }

    private static final String SCAN_STARTUP_MODE_VALUE_INITIAL = "initial";
    private static final String SCAN_STARTUP_MODE_VALUE_SNAPSHOT = "snapshot";
    private static final String SCAN_STARTUP_MODE_VALUE_EARLIEST = "earliest-offset";
    private static final String SCAN_STARTUP_MODE_VALUE_LATEST = "latest-offset";
    private static final String SCAN_STARTUP_MODE_VALUE_SPECIFIC_OFFSET = "specific-offset";
    private static final String SCAN_STARTUP_MODE_VALUE_TIMESTAMP = "timestamp";

    private static StartupOptions getStartupOptions(ReadableConfig config) {
        String modeString = config.get(MySqlSourceOptions.SCAN_STARTUP_MODE);

        switch (modeString.toLowerCase()) {
            case SCAN_STARTUP_MODE_VALUE_INITIAL:
                return StartupOptions.initial();
            case SCAN_STARTUP_MODE_VALUE_SNAPSHOT:
                return StartupOptions.snapshot();

            case SCAN_STARTUP_MODE_VALUE_LATEST:
                return StartupOptions.latest();

            case SCAN_STARTUP_MODE_VALUE_EARLIEST:
                return StartupOptions.earliest();

            case SCAN_STARTUP_MODE_VALUE_SPECIFIC_OFFSET:
                validateSpecificOffset(config);
                return getSpecificOffset(config);

            case SCAN_STARTUP_MODE_VALUE_TIMESTAMP:
                return StartupOptions.timestamp(
                        config.get(MySqlSourceOptions.SCAN_STARTUP_TIMESTAMP_MILLIS));

            default:
                throw new ValidationException(
                        String.format(
                                "Invalid value for option '%s'. Supported values are [%s, %s, %s, %s, %s, %s], but was: %s",
                                MySqlSourceOptions.SCAN_STARTUP_MODE.key(),
                                SCAN_STARTUP_MODE_VALUE_INITIAL,
                                SCAN_STARTUP_MODE_VALUE_SNAPSHOT,
                                SCAN_STARTUP_MODE_VALUE_LATEST,
                                SCAN_STARTUP_MODE_VALUE_EARLIEST,
                                SCAN_STARTUP_MODE_VALUE_SPECIFIC_OFFSET,
                                SCAN_STARTUP_MODE_VALUE_TIMESTAMP,
                                modeString));
        }
    }

    private static void validateSpecificOffset(ReadableConfig config) {
        Optional<String> gtidSet =
                config.getOptional(MySqlSourceOptions.SCAN_STARTUP_SPECIFIC_OFFSET_GTID_SET);
        Optional<String> binlogFilename =
                config.getOptional(MySqlSourceOptions.SCAN_STARTUP_SPECIFIC_OFFSET_FILE);
        Optional<Long> binlogPosition =
                config.getOptional(MySqlSourceOptions.SCAN_STARTUP_SPECIFIC_OFFSET_POS);
        if (!gtidSet.isPresent() && !(binlogFilename.isPresent() && binlogPosition.isPresent())) {
            throw new ValidationException(
                    String.format(
                            "Unable to find a valid binlog offset. Either %s, or %s and %s are required.",
                            MySqlSourceOptions.SCAN_STARTUP_SPECIFIC_OFFSET_GTID_SET.key(),
                            MySqlSourceOptions.SCAN_STARTUP_SPECIFIC_OFFSET_FILE.key(),
                            MySqlSourceOptions.SCAN_STARTUP_SPECIFIC_OFFSET_POS.key()));
        }
    }

    private static StartupOptions getSpecificOffset(ReadableConfig config) {
        BinlogOffsetBuilder offsetBuilder = BinlogOffset.builder();

        // GTID set
        config.getOptional(MySqlSourceOptions.SCAN_STARTUP_SPECIFIC_OFFSET_GTID_SET)
                .ifPresent(offsetBuilder::setGtidSet);

        // Binlog file + pos
        Optional<String> binlogFilename =
                config.getOptional(MySqlSourceOptions.SCAN_STARTUP_SPECIFIC_OFFSET_FILE);
        Optional<Long> binlogPosition =
                config.getOptional(MySqlSourceOptions.SCAN_STARTUP_SPECIFIC_OFFSET_POS);
        if (binlogFilename.isPresent() && binlogPosition.isPresent()) {
            offsetBuilder.setBinlogFilePosition(binlogFilename.get(), binlogPosition.get());
        } else {
            offsetBuilder.setBinlogFilePosition("", 0);
        }

        config.getOptional(MySqlSourceOptions.SCAN_STARTUP_SPECIFIC_OFFSET_SKIP_EVENTS)
                .ifPresent(offsetBuilder::setSkipEvents);
        config.getOptional(MySqlSourceOptions.SCAN_STARTUP_SPECIFIC_OFFSET_SKIP_ROWS)
                .ifPresent(offsetBuilder::setSkipRows);
        return StartupOptions.specificOffset(offsetBuilder.build());
    }

    private void validatePrimaryKeyIfEnableParallel(
            ResolvedSchema physicalSchema, @Nullable String chunkKeyColumn) {
        if (chunkKeyColumn == null && !physicalSchema.getPrimaryKey().isPresent()) {
            throw new ValidationException(
                    String.format(
                            "'%s' is required for table without primary key when '%s' enabled.",
                            MySqlSourceOptions.SCAN_INCREMENTAL_SNAPSHOT_CHUNK_KEY_COLUMN.key(),
                            MySqlSourceOptions.SCAN_INCREMENTAL_SNAPSHOT_ENABLED.key()));
        }
    }

    private String validateAndGetServerId(ReadableConfig configuration) {
        final String serverIdValue = configuration.get(MySqlSourceOptions.SERVER_ID);
        if (serverIdValue != null) {
            // validation
            try {
                ServerIdRange.from(serverIdValue);
            } catch (Exception e) {
                throw new ValidationException(
                        String.format(
                                "The value of option 'server-id' is invalid: '%s'", serverIdValue),
                        e);
            }
        }
        return serverIdValue;
    }

    /** Checks the value of given integer option is valid. */
    private void validateIntegerOption(
            ConfigOption<Integer> option, int optionValue, int exclusiveMin) {
        checkState(
                optionValue > exclusiveMin,
                String.format(
                        "The value of option '%s' must larger than %d, but is %d",
                        option.key(), exclusiveMin, optionValue));
    }

    /** Checks the value of given duration option is valid. */
    private void validateDurationOption(
            ConfigOption<Duration> option, Duration optionValue, Duration exclusiveMin) {
        checkState(
                optionValue.toMillis() > exclusiveMin.toMillis(),
                String.format(
                        "The value of option '%s' cannot be less than %s, but actual is %s",
                        option.key(), exclusiveMin, optionValue));
    }

    /**
     * Checks the given regular expression's syntax is valid.
     *
     * @param optionName the option name of the regex
     * @param regex The regular expression to be checked
     * @throws ValidationException If the expression's syntax is invalid
     */
    private void validateRegex(String optionName, String regex) {
        try {
            Pattern.compile(regex);
        } catch (Exception e) {
            throw new ValidationException(
                    String.format(
                            "The %s '%s' is not a valid regular expression", optionName, regex),
                    e);
        }
    }

    /** Checks the value of given evenly distribution factor upper bound is valid. */
    private void validateDistributionFactorUpper(double distributionFactorUpper) {
        checkState(
                ObjectUtils.doubleCompare(distributionFactorUpper, 1.0d) >= 0,
                String.format(
                        "The value of option '%s' must larger than or equals %s, but is %s",
                        MySqlSourceOptions.CHUNK_KEY_EVEN_DISTRIBUTION_FACTOR_UPPER_BOUND.key(),
                        1.0d,
                        distributionFactorUpper));
    }

    /** Checks the value of given evenly distribution factor lower bound is valid. */
    private void validateDistributionFactorLower(double distributionFactorLower) {
        checkState(
                ObjectUtils.doubleCompare(distributionFactorLower, 0.0d) >= 0
                        && ObjectUtils.doubleCompare(distributionFactorLower, 1.0d) <= 0,
                String.format(
                        "The value of option '%s' must between %s and %s inclusively, but is %s",
                        MySqlSourceOptions.CHUNK_KEY_EVEN_DISTRIBUTION_FACTOR_LOWER_BOUND.key(),
                        0.0d,
                        1.0d,
                        distributionFactorLower));
    }

    /** Replaces the default timezone placeholder with session timezone, if applicable. */
    private static ZoneId getServerTimeZone(ReadableConfig config) {
        final String serverTimeZone = config.get(MySqlSourceOptions.SERVER_TIME_ZONE);
        if (serverTimeZone != null) {
            return ZoneId.of(serverTimeZone);
        } else {
            LOGGER.warn(
                    "{} is not set, which might cause data inconsistencies for time-related fields.",
                    MySqlSourceOptions.SERVER_TIME_ZONE.key());
            final String sessionTimeZone = config.get(TableConfigOptions.LOCAL_TIME_ZONE);
            final ZoneId zoneId =
                    TableConfigOptions.LOCAL_TIME_ZONE.defaultValue().equals(sessionTimeZone)
                            ? ZoneId.systemDefault()
                            : ZoneId.of(sessionTimeZone);

            return zoneId;
        }
    }
}<|MERGE_RESOLUTION|>--- conflicted
+++ resolved
@@ -101,9 +101,6 @@
                 config.get(MySqlSourceOptions.SCAN_INCREMENTAL_CLOSE_IDLE_READER_ENABLED);
         boolean skipSnapshotBackFill =
                 config.get(MySqlSourceOptions.SCAN_INCREMENTAL_SNAPSHOT_BACKFILL_SKIP);
-<<<<<<< HEAD
-        String snapshotFilter = config.get(MySqlSourceOptions.SCAN_SNAPSHOT_FILTER);
-=======
         boolean parseOnLineSchemaChanges =
                 config.get(MySqlSourceOptions.PARSE_ONLINE_SCHEMA_CHANGES);
         boolean useLegacyJsonFormat = config.get(MySqlSourceOptions.USE_LEGACY_JSON_FORMAT);
@@ -112,7 +109,7 @@
 
         boolean appendOnly =
                 config.get(MySqlSourceOptions.SCAN_READ_CHANGELOG_AS_APPEND_ONLY_ENABLED);
->>>>>>> 381193f2
+        String snapshotFilter = config.get(MySqlSourceOptions.SCAN_SNAPSHOT_FILTER);
 
         if (enableParallelRead) {
             validatePrimaryKeyIfEnableParallel(physicalSchema, chunkKeyColumn);
@@ -157,14 +154,11 @@
                 heartbeatInterval,
                 chunkKeyColumn,
                 skipSnapshotBackFill,
-<<<<<<< HEAD
-                snapshotFilter);
-=======
                 parseOnLineSchemaChanges,
                 useLegacyJsonFormat,
                 assignUnboundedChunkFirst,
-                appendOnly);
->>>>>>> 381193f2
+                appendOnly,
+                snapshotFilter);
     }
 
     @Override
@@ -210,14 +204,11 @@
         options.add(MySqlSourceOptions.HEARTBEAT_INTERVAL);
         options.add(MySqlSourceOptions.SCAN_INCREMENTAL_SNAPSHOT_CHUNK_KEY_COLUMN);
         options.add(MySqlSourceOptions.SCAN_INCREMENTAL_SNAPSHOT_BACKFILL_SKIP);
-<<<<<<< HEAD
-        options.add(MySqlSourceOptions.SCAN_SNAPSHOT_FILTER);
-=======
         options.add(MySqlSourceOptions.PARSE_ONLINE_SCHEMA_CHANGES);
         options.add(MySqlSourceOptions.USE_LEGACY_JSON_FORMAT);
         options.add(MySqlSourceOptions.SCAN_INCREMENTAL_SNAPSHOT_UNBOUNDED_CHUNK_FIRST);
         options.add(MySqlSourceOptions.SCAN_READ_CHANGELOG_AS_APPEND_ONLY_ENABLED);
->>>>>>> 381193f2
+        options.add(MySqlSourceOptions.SCAN_SNAPSHOT_FILTER);
         return options;
     }
 
