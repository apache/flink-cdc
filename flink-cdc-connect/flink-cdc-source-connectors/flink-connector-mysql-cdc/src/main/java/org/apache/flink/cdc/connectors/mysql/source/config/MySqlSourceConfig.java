--- conflicted
+++ resolved
@@ -62,11 +62,8 @@
     private final double distributionFactorUpper;
     private final double distributionFactorLower;
     private final boolean includeSchemaChanges;
-<<<<<<< HEAD
+    private final boolean includeHeartbeatEvents;
     private final boolean includeTransactionMetadataEvents;
-=======
-    private final boolean includeHeartbeatEvents;
->>>>>>> 2293651e
     private final boolean scanNewlyAddedTableEnabled;
     private final boolean closeIdleReaders;
     private final Properties jdbcProperties;
@@ -104,11 +101,8 @@
             double distributionFactorUpper,
             double distributionFactorLower,
             boolean includeSchemaChanges,
-<<<<<<< HEAD
+            boolean includeHeartbeatEvents,
             boolean includeTransactionMetadataEvents,
-=======
-            boolean includeHeartbeatEvents,
->>>>>>> 2293651e
             boolean scanNewlyAddedTableEnabled,
             boolean closeIdleReaders,
             Properties dbzProperties,
@@ -138,11 +132,8 @@
         this.distributionFactorUpper = distributionFactorUpper;
         this.distributionFactorLower = distributionFactorLower;
         this.includeSchemaChanges = includeSchemaChanges;
-<<<<<<< HEAD
+        this.includeHeartbeatEvents = includeHeartbeatEvents;
         this.includeTransactionMetadataEvents = includeTransactionMetadataEvents;
-=======
-        this.includeHeartbeatEvents = includeHeartbeatEvents;
->>>>>>> 2293651e
         this.scanNewlyAddedTableEnabled = scanNewlyAddedTableEnabled;
         this.closeIdleReaders = closeIdleReaders;
         this.dbzProperties = checkNotNull(dbzProperties);
@@ -242,14 +233,12 @@
         return includeSchemaChanges;
     }
 
-<<<<<<< HEAD
+    public boolean isIncludeHeartbeatEvents() {
+        return includeHeartbeatEvents;
+    }
+  
     public boolean isIncludeTransactionMetadataEvents() {
         return includeTransactionMetadataEvents;
-=======
-    public boolean isIncludeHeartbeatEvents() {
-        return includeHeartbeatEvents;
->>>>>>> 2293651e
-    }
 
     public boolean isScanNewlyAddedTableEnabled() {
         return scanNewlyAddedTableEnabled;
