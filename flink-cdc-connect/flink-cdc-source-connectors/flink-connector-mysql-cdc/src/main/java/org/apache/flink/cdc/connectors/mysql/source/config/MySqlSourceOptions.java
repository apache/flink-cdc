--- conflicted
+++ resolved
@@ -291,7 +291,6 @@
                     .booleanType()
                     .defaultValue(true)
                     .withDescription(
-<<<<<<< HEAD
                             "Whether to assign the unbounded chunks first during snapshot reading phase. This might help reduce the risk of the TaskManager experiencing an out-of-memory (OOM) error when taking a snapshot of the largest unbounded chunk. Defaults to false.");
 
     @Experimental
@@ -301,7 +300,5 @@
                     .defaultValue(false)
                     .withDescription(
                             "Whether to ignore tables without primary key in MySQL. When enabled, the connector will skip tables.");
-=======
                             "Whether to assign the unbounded chunks first during snapshot reading phase. This might help reduce the risk of the TaskManager experiencing an out-of-memory (OOM) error when taking a snapshot of the largest unbounded chunk.");
->>>>>>> 27dee1ff
 }