--- conflicted
+++ resolved
@@ -271,7 +271,6 @@
                             "Whether to skip backfill in snapshot reading phase. If backfill is skipped, changes on captured tables during snapshot phase will be consumed later in binlog reading phase instead of being merged into the snapshot. WARNING: Skipping backfill might lead to data inconsistency because some binlog events happened within the snapshot phase might be replayed (only at-least-once semantic is promised). For example updating an already updated value in snapshot, or deleting an already deleted entry in snapshot. These replayed binlog events should be handled specially.");
 
     @Experimental
-<<<<<<< HEAD
     public static final ConfigOption<String> SCAN_SNAPSHOT_FILTER =
             ConfigOptions.key("scan.snapshot.filter")
                     .stringType()
@@ -279,7 +278,8 @@
                     .withDescription(
                             "When reading a table snapshot, the rows of captured tables will be filtered using the specified filter expression (AKA a SQL WHERE clause). "
                                     + "By default, no filter is applied, meaning the entire table will be synchronized. e.g. `id > 100`");
-=======
+
+    @Experimental
     public static final ConfigOption<Boolean> PARSE_ONLINE_SCHEMA_CHANGES =
             ConfigOptions.key("scan.parse.online.schema.changes.enabled")
                     .booleanType()
@@ -301,5 +301,4 @@
                     .defaultValue(true)
                     .withDescription(
                             "Whether to assign the unbounded chunks first during snapshot reading phase. This might help reduce the risk of the TaskManager experiencing an out-of-memory (OOM) error when taking a snapshot of the largest unbounded chunk.");
->>>>>>> 0842feea
 }