--- conflicted
+++ resolved
@@ -63,11 +63,8 @@
     private double distributionFactorLower =
             MySqlSourceOptions.CHUNK_KEY_EVEN_DISTRIBUTION_FACTOR_LOWER_BOUND.defaultValue();
     private boolean includeSchemaChanges = false;
-<<<<<<< HEAD
+    private boolean includeHeartbeatEvents = false;
     private boolean includeTransactionMetadataEvents = false;
-=======
-    private boolean includeHeartbeatEvents = false;
->>>>>>> 2293651e
     private boolean scanNewlyAddedTableEnabled = false;
     private boolean closeIdleReaders = false;
     private Properties jdbcProperties;
@@ -240,19 +237,18 @@
         return this;
     }
 
-<<<<<<< HEAD
+    /** Whether the {@link MySqlSource} should output the heartbeat events or not. */
+    public MySqlSourceConfigFactory includeHeartbeatEvents(boolean includeHeartbeatEvents) {
+        this.includeHeartbeatEvents = includeHeartbeatEvents;
+        return this;
+    }
+    
     /** Whether the {@link MySqlSource} should output the transaction metadata events or not. */
     public MySqlSourceConfigFactory includeTransactionMetadataEvents(
             boolean includeTransactionMetadataEvents) {
         this.includeTransactionMetadataEvents = includeTransactionMetadataEvents;
-=======
-    /** Whether the {@link MySqlSource} should output the heartbeat events or not. */
-    public MySqlSourceConfigFactory includeHeartbeatEvents(boolean includeHeartbeatEvents) {
-        this.includeHeartbeatEvents = includeHeartbeatEvents;
->>>>>>> 2293651e
-        return this;
-    }
-
+    }
+  
     /** Whether the {@link MySqlSource} should scan the newly added tables or not. */
     public MySqlSourceConfigFactory scanNewlyAddedTableEnabled(boolean scanNewlyAddedTableEnabled) {
         this.scanNewlyAddedTableEnabled = scanNewlyAddedTableEnabled;
@@ -433,11 +429,8 @@
                 distributionFactorUpper,
                 distributionFactorLower,
                 includeSchemaChanges,
-<<<<<<< HEAD
+                includeHeartbeatEvents,
                 includeTransactionMetadataEvents,
-=======
-                includeHeartbeatEvents,
->>>>>>> 2293651e
                 scanNewlyAddedTableEnabled,
                 closeIdleReaders,
                 props,
