--- conflicted
+++ resolved
@@ -70,14 +70,11 @@
     private Properties dbzProperties;
     private Map<ObjectPath, String> chunkKeyColumns = new HashMap<>();
     private boolean skipSnapshotBackfill = false;
-<<<<<<< HEAD
     private Map<String, String> snapshotFilters = new HashMap<>();
-=======
     private boolean parseOnLineSchemaChanges = false;
     private boolean treatTinyInt1AsBoolean = true;
     private boolean useLegacyJsonFormat = true;
     private boolean assignUnboundedChunkFirst = false;
->>>>>>> 0842feea
 
     public MySqlSourceConfigFactory hostname(String hostname) {
         this.hostname = hostname;
@@ -308,14 +305,24 @@
         return this;
     }
 
-<<<<<<< HEAD
     /**
      * When reading a table snapshot, the rows of captured tables will be filtered using the
      * specified filter expression (AKA a SQL WHERE clause).
      */
     public MySqlSourceConfigFactory snapshotFilters(String table, String filter) {
         this.snapshotFilters.put(table, filter);
-=======
+        return this;
+    }
+
+    /**
+     * When reading a table snapshot, the rows of captured tables will be filtered using the
+     * specified filter expression (AKA a SQL WHERE clause).
+     */
+    public MySqlSourceConfigFactory snapshotFilters(Map<String, String> snapshotFilters) {
+        this.snapshotFilters.putAll(snapshotFilters);
+        return this;
+    }
+
     /** Whether to parse gh-ost/pt-osc utility generated schema change events. Defaults to false. */
     public MySqlSourceConfigFactory parseOnLineSchemaChanges(boolean parseOnLineSchemaChanges) {
         this.parseOnLineSchemaChanges = parseOnLineSchemaChanges;
@@ -324,24 +331,15 @@
 
     public MySqlSourceConfigFactory treatTinyInt1AsBoolean(boolean treatTinyInt1AsBoolean) {
         this.treatTinyInt1AsBoolean = treatTinyInt1AsBoolean;
->>>>>>> 0842feea
-        return this;
-    }
-
-    /**
-<<<<<<< HEAD
-     * When reading a table snapshot, the rows of captured tables will be filtered using the
-     * specified filter expression (AKA a SQL WHERE clause).
-     */
-    public MySqlSourceConfigFactory snapshotFilters(Map<String, String> snapshotFilters) {
-        this.snapshotFilters.putAll(snapshotFilters);
-=======
+        return this;
+    }
+
+    /**
      * Whether to assign the unbounded chunks first during snapshot reading phase. Defaults to
      * false.
      */
     public MySqlSourceConfigFactory assignUnboundedChunkFirst(boolean assignUnboundedChunkFirst) {
         this.assignUnboundedChunkFirst = assignUnboundedChunkFirst;
->>>>>>> 0842feea
         return this;
     }
 
@@ -439,13 +437,11 @@
                 jdbcProperties,
                 chunkKeyColumns,
                 skipSnapshotBackfill,
-<<<<<<< HEAD
-                snapshotFilters);
-=======
+                snapshotFilters,
+                skipSnapshotBackfill,
                 parseOnLineSchemaChanges,
                 treatTinyInt1AsBoolean,
                 useLegacyJsonFormat,
                 assignUnboundedChunkFirst);
->>>>>>> 0842feea
     }
 }