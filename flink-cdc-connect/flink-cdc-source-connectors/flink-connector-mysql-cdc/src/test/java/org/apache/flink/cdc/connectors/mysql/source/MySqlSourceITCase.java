/*
 * Licensed to the Apache Software Foundation (ASF) under one or more
 * contributor license agreements.  See the NOTICE file distributed with
 * this work for additional information regarding copyright ownership.
 * The ASF licenses this file to You under the Apache License, Version 2.0
 * (the "License"); you may not use this file except in compliance with
 * the License.  You may obtain a copy of the License at
 *
 *      http://www.apache.org/licenses/LICENSE-2.0
 *
 * Unless required by applicable law or agreed to in writing, software
 * distributed under the License is distributed on an "AS IS" BASIS,
 * WITHOUT WARRANTIES OR CONDITIONS OF ANY KIND, either express or implied.
 * See the License for the specific language governing permissions and
 * limitations under the License.
 */

package org.apache.flink.cdc.connectors.mysql.source;

import org.apache.flink.api.common.JobID;
import org.apache.flink.api.common.eventtime.WatermarkStrategy;
import org.apache.flink.api.common.restartstrategy.RestartStrategies;
import org.apache.flink.api.common.typeinfo.TypeInformation;
import org.apache.flink.api.common.typeutils.TypeSerializer;
import org.apache.flink.cdc.connectors.mysql.debezium.DebeziumUtils;
import org.apache.flink.cdc.connectors.mysql.source.metrics.MySqlSourceReaderMetrics;
import org.apache.flink.cdc.connectors.mysql.source.utils.StatementUtils;
import org.apache.flink.cdc.connectors.mysql.source.utils.hooks.SnapshotPhaseHook;
import org.apache.flink.cdc.connectors.mysql.source.utils.hooks.SnapshotPhaseHooks;
import org.apache.flink.cdc.connectors.mysql.table.MySqlDeserializationConverterFactory;
import org.apache.flink.cdc.connectors.mysql.table.StartupOptions;
import org.apache.flink.cdc.connectors.mysql.testutils.TestTable;
import org.apache.flink.cdc.connectors.mysql.testutils.TestTableSchemas;
import org.apache.flink.cdc.connectors.mysql.testutils.UniqueDatabase;
import org.apache.flink.cdc.debezium.DebeziumDeserializationSchema;
import org.apache.flink.cdc.debezium.StringDebeziumDeserializationSchema;
import org.apache.flink.cdc.debezium.table.MetadataConverter;
import org.apache.flink.cdc.debezium.table.RowDataDebeziumDeserializeSchema;
import org.apache.flink.core.execution.JobClient;
import org.apache.flink.metrics.Gauge;
import org.apache.flink.metrics.Metric;
import org.apache.flink.metrics.groups.OperatorMetricGroup;
import org.apache.flink.runtime.metrics.MetricNames;
import org.apache.flink.runtime.metrics.groups.InternalSourceReaderMetricGroup;
import org.apache.flink.streaming.api.datastream.DataStream;
import org.apache.flink.streaming.api.datastream.DataStreamSource;
import org.apache.flink.streaming.api.environment.StreamExecutionEnvironment;
import org.apache.flink.streaming.api.operators.collect.CollectResultIterator;
import org.apache.flink.streaming.api.operators.collect.CollectSinkOperator;
import org.apache.flink.streaming.api.operators.collect.CollectSinkOperatorFactory;
import org.apache.flink.streaming.api.operators.collect.CollectStreamSink;
import org.apache.flink.table.api.DataTypes;
import org.apache.flink.table.api.TableResult;
import org.apache.flink.table.api.bridge.java.StreamTableEnvironment;
import org.apache.flink.table.catalog.Column;
import org.apache.flink.table.catalog.ObjectPath;
import org.apache.flink.table.catalog.ResolvedSchema;
import org.apache.flink.table.catalog.UniqueConstraint;
import org.apache.flink.table.data.RowData;
import org.apache.flink.table.runtime.typeutils.InternalTypeInfo;
import org.apache.flink.table.types.DataType;
import org.apache.flink.table.types.logical.LogicalType;
import org.apache.flink.table.types.logical.RowType;
import org.apache.flink.table.types.utils.TypeConversions;
import org.apache.flink.types.Row;
import org.apache.flink.types.RowUtils;
import org.apache.flink.util.CloseableIterator;
import org.apache.flink.util.Collector;

import io.debezium.connector.mysql.MySqlConnection;
import io.debezium.jdbc.JdbcConnection;
import org.apache.commons.lang3.StringUtils;
import org.apache.kafka.connect.source.SourceRecord;
import org.assertj.core.api.Assertions;
import org.junit.jupiter.api.Test;
import org.junit.jupiter.api.Timeout;
import org.junit.jupiter.params.ParameterizedTest;
import org.junit.jupiter.params.provider.Arguments;
import org.junit.jupiter.params.provider.MethodSource;

import java.sql.SQLException;
import java.time.Duration;
import java.time.ZoneId;
import java.util.ArrayList;
import java.util.Arrays;
import java.util.Collections;
import java.util.HashMap;
import java.util.Iterator;
import java.util.LinkedHashMap;
import java.util.List;
import java.util.Map;
import java.util.Properties;
import java.util.Random;
import java.util.UUID;
import java.util.concurrent.ExecutionException;
import java.util.concurrent.ExecutorService;
import java.util.concurrent.Executors;
import java.util.concurrent.FutureTask;
import java.util.concurrent.TimeUnit;
import java.util.concurrent.TimeoutException;
import java.util.function.Function;
import java.util.stream.Collectors;
import java.util.stream.Stream;

import static java.lang.String.format;
import static org.apache.flink.api.common.JobStatus.RUNNING;
import static org.apache.flink.util.Preconditions.checkState;
import static org.assertj.core.api.Assertions.assertThat;

/** IT tests for {@link MySqlSource}. */
@Timeout(value = 300, unit = TimeUnit.SECONDS)
class MySqlSourceITCase extends MySqlSourceTestBase {

    public static final Duration TIMEOUT = Duration.ofSeconds(300);

    private static final String DEFAULT_SCAN_STARTUP_MODE = "initial";
    private final UniqueDatabase customDatabase =
            new UniqueDatabase(MYSQL_CONTAINER, "customer", "mysqluser", "mysqlpw");

    /** Initial changelogs in string of table "customers" in database "customer". */
    private final List<String> initialChanges =
            Arrays.asList(
                    "+I[101, user_1, Shanghai, 123567891234]",
                    "+I[102, user_2, Shanghai, 123567891234]",
                    "+I[103, user_3, Shanghai, 123567891234]",
                    "+I[109, user_4, Shanghai, 123567891234]",
                    "+I[110, user_5, Shanghai, 123567891234]",
                    "+I[111, user_6, Shanghai, 123567891234]",
                    "+I[118, user_7, Shanghai, 123567891234]",
                    "+I[121, user_8, Shanghai, 123567891234]",
                    "+I[123, user_9, Shanghai, 123567891234]",
                    "+I[1009, user_10, Shanghai, 123567891234]",
                    "+I[1010, user_11, Shanghai, 123567891234]",
                    "+I[1011, user_12, Shanghai, 123567891234]",
                    "+I[1012, user_13, Shanghai, 123567891234]",
                    "+I[1013, user_14, Shanghai, 123567891234]",
                    "+I[1014, user_15, Shanghai, 123567891234]",
                    "+I[1015, user_16, Shanghai, 123567891234]",
                    "+I[1016, user_17, Shanghai, 123567891234]",
                    "+I[1017, user_18, Shanghai, 123567891234]",
                    "+I[1018, user_19, Shanghai, 123567891234]",
                    "+I[1019, user_20, Shanghai, 123567891234]",
                    "+I[2000, user_21, Shanghai, 123567891234]");

    /** First part binlog events in string, which is made by {@link #makeFirstPartBinlogEvents}. */
    private final List<String> firstPartBinlogEvents =
            Arrays.asList(
                    "-U[103, user_3, Shanghai, 123567891234]",
                    "+U[103, user_3, Hangzhou, 123567891234]",
                    "-D[102, user_2, Shanghai, 123567891234]",
                    "+I[102, user_2, Shanghai, 123567891234]",
                    "-U[103, user_3, Hangzhou, 123567891234]",
                    "+U[103, user_3, Shanghai, 123567891234]");

    /**
     * Second part binlog events in string, which is made by {@link #makeSecondPartBinlogEvents}.
     */
    private final List<String> secondPartBinlogEvents =
            Arrays.asList(
                    "-U[1010, user_11, Shanghai, 123567891234]",
                    "+I[2001, user_22, Shanghai, 123567891234]",
                    "+I[2002, user_23, Shanghai, 123567891234]",
                    "+I[2003, user_24, Shanghai, 123567891234]",
                    "+U[1010, user_11, Hangzhou, 123567891234]");

    private static final int USE_POST_LOWWATERMARK_HOOK = 1;
    private static final int USE_PRE_HIGHWATERMARK_HOOK = 2;
    private static final int USE_POST_HIGHWATERMARK_HOOK = 3;

    public static Stream<Arguments> parameters() {
        return Stream.of(
                Arguments.of("customers", null, "false"),
                Arguments.of("customers", "id", "true"),
                Arguments.of("customers_no_pk", "id", "true"));
    }

    @ParameterizedTest
    @MethodSource("parameters")
    void testReadSingleTableWithSingleParallelism(
            String tableName, String chunkColumnName, String assignEndingFirst) throws Exception {
        testMySqlParallelSource(
                1,
                FailoverType.NONE,
                FailoverPhase.NEVER,
                new String[] {tableName},
                tableName,
                chunkColumnName,
                Collections.singletonMap(
                        "scan.incremental.snapshot.unbounded-chunk-first.enabled",
                        assignEndingFirst));
    }

    @ParameterizedTest
    @MethodSource("parameters")
    void testReadSingleTableWithSingleParallelismAndSkipBackFill(
            String tableName, String chunkColumnName, String assignEndingFirst) throws Exception {
        HashMap<String, String> option = new HashMap<>();
        option.put("scan.incremental.snapshot.backfill.skip", "true");
        option.put("scan.incremental.snapshot.chunk.size", "1");
        testMySqlParallelSource(
                1,
                DEFAULT_SCAN_STARTUP_MODE,
                FailoverType.NONE,
                FailoverPhase.NEVER,
                new String[] {tableName},
                RestartStrategies.fixedDelayRestart(1, 0),
                tableName,
                chunkColumnName,
                Collections.singletonMap(
                        "scan.incremental.snapshot.unbounded-chunk-first.enabled",
                        assignEndingFirst));
    }

    @ParameterizedTest
    @MethodSource("parameters")
    void testReadSingleTableWithMultipleParallelism(
            String tableName, String chunkColumnName, String assignEndingFirst) throws Exception {
        testMySqlParallelSource(
                4,
                FailoverType.NONE,
                FailoverPhase.NEVER,
                new String[] {tableName},
                tableName,
                chunkColumnName,
                Collections.singletonMap(
                        "scan.incremental.snapshot.unbounded-chunk-first.enabled",
                        assignEndingFirst));
    }

    @ParameterizedTest
    @MethodSource("parameters")
    void testReadMultipleTableWithSingleParallelism(
            String tableName, String chunkColumnName, String assignEndingFirst) throws Exception {
        testMySqlParallelSource(
                1,
                FailoverType.NONE,
                FailoverPhase.NEVER,
                new String[] {tableName, "customers_1"},
                tableName,
                chunkColumnName,
                Collections.singletonMap(
                        "scan.incremental.snapshot.unbounded-chunk-first.enabled",
                        assignEndingFirst));
    }

    @ParameterizedTest
    @MethodSource("parameters")
    void testReadMultipleTableWithMultipleParallelism(
            String tableName, String chunkColumnName, String assignEndingFirst) throws Exception {
        testMySqlParallelSource(
                4,
                FailoverType.NONE,
                FailoverPhase.NEVER,
                new String[] {tableName, "customers_1"},
                tableName,
                chunkColumnName,
                Collections.singletonMap(
                        "scan.incremental.snapshot.unbounded-chunk-first.enabled",
                        assignEndingFirst));
    }

    // Failover tests
    @ParameterizedTest
    @MethodSource("parameters")
    void testTaskManagerFailoverInSnapshotPhase(
            String tableName, String chunkColumnName, String assignEndingFirst) throws Exception {
        testMySqlParallelSource(
                FailoverType.TM,
                FailoverPhase.SNAPSHOT,
                new String[] {tableName, "customers_1"},
                tableName,
                chunkColumnName,
                Collections.singletonMap(
                        "scan.incremental.snapshot.unbounded-chunk-first.enabled",
                        assignEndingFirst));
    }

    @ParameterizedTest
    @MethodSource("parameters")
    void testTaskManagerFailoverInBinlogPhase(
            String tableName, String chunkColumnName, String assignEndingFirst) throws Exception {
        testMySqlParallelSource(
                FailoverType.TM,
                FailoverPhase.BINLOG,
                new String[] {tableName, "customers_1"},
                tableName,
                chunkColumnName,
                Collections.singletonMap(
                        "scan.incremental.snapshot.unbounded-chunk-first.enabled",
                        assignEndingFirst));
    }

    @ParameterizedTest
    @MethodSource("parameters")
    void testTaskManagerFailoverFromLatestOffset(
            String tableName, String chunkColumnName, String assignEndingFirst) throws Exception {
        testMySqlParallelSource(
                DEFAULT_PARALLELISM,
                "latest-offset",
                FailoverType.TM,
                FailoverPhase.BINLOG,
                new String[] {tableName, "customers_1"},
                RestartStrategies.fixedDelayRestart(1, 0),
                tableName,
                chunkColumnName,
                Collections.singletonMap(
                        "scan.incremental.snapshot.unbounded-chunk-first.enabled",
                        assignEndingFirst));
    }

    @ParameterizedTest
    @MethodSource("parameters")
    void testJobManagerFailoverInSnapshotPhase(
            String tableName, String chunkColumnName, String assignEndingFirst) throws Exception {
        testMySqlParallelSource(
                FailoverType.JM,
                FailoverPhase.SNAPSHOT,
                new String[] {tableName, "customers_1"},
                tableName,
                chunkColumnName,
                Collections.singletonMap(
                        "scan.incremental.snapshot.unbounded-chunk-first.enabled",
                        assignEndingFirst));
    }

    @ParameterizedTest
    @MethodSource("parameters")
    void testJobManagerFailoverInBinlogPhase(
            String tableName, String chunkColumnName, String assignEndingFirst) throws Exception {
        testMySqlParallelSource(
                FailoverType.JM,
                FailoverPhase.BINLOG,
                new String[] {tableName, "customers_1"},
                tableName,
                chunkColumnName,
                Collections.singletonMap(
                        "scan.incremental.snapshot.unbounded-chunk-first.enabled",
                        assignEndingFirst));
    }

    @ParameterizedTest
    @MethodSource("parameters")
    void testJobManagerFailoverFromLatestOffset(
            String tableName, String chunkColumnName, String assignEndingFirst) throws Exception {
        testMySqlParallelSource(
                DEFAULT_PARALLELISM,
                "latest-offset",
                FailoverType.JM,
                FailoverPhase.BINLOG,
                new String[] {tableName, "customers_1"},
                RestartStrategies.fixedDelayRestart(1, 0),
                tableName,
                chunkColumnName,
                Collections.singletonMap(
                        "scan.incremental.snapshot.unbounded-chunk-first.enabled",
                        assignEndingFirst));
    }

    @ParameterizedTest
    @MethodSource("parameters")
    void testTaskManagerFailoverSingleParallelism(
            String tableName, String chunkColumnName, String assignEndingFirst) throws Exception {
        testMySqlParallelSource(
                1,
                FailoverType.TM,
                FailoverPhase.SNAPSHOT,
                new String[] {tableName},
                tableName,
                chunkColumnName,
                Collections.singletonMap(
                        "scan.incremental.snapshot.unbounded-chunk-first.enabled",
                        assignEndingFirst));
    }

    @ParameterizedTest
    @MethodSource("parameters")
    void testJobManagerFailoverSingleParallelism(
            String tableName, String chunkColumnName, String assignEndingFirst) throws Exception {
        testMySqlParallelSource(
                1,
                FailoverType.JM,
                FailoverPhase.SNAPSHOT,
                new String[] {tableName},
                tableName,
                chunkColumnName,
                Collections.singletonMap(
                        "scan.incremental.snapshot.unbounded-chunk-first.enabled",
                        assignEndingFirst));
    }

    @Test
    public void testReadSingleTableMutilpleFetch() throws Exception {
        Map<String, String> options = new HashMap<>();
        options.put("debezium.snapshot.fetch.size", "2");
        options.put("debezium.max.batch.size", "3");
        testMySqlParallelSource(
                1,
                DEFAULT_SCAN_STARTUP_MODE,
                FailoverType.NONE,
                FailoverPhase.NEVER,
                new String[] {"customers"},
                RestartStrategies.fixedDelayRestart(1, 0),
                "customers",
                "id",
                options);
    }

    @ParameterizedTest
    @MethodSource("parameters")
    @SuppressWarnings({"rawtypes", "unchecked"})
    void testSnapshotSplitReadingFailCrossCheckpoints(String tableName, String chunkColumnName)
            throws Exception {
        customDatabase.createAndInitialize();
        StreamExecutionEnvironment env = StreamExecutionEnvironment.getExecutionEnvironment();
        env.setParallelism(DEFAULT_PARALLELISM);
        env.enableCheckpointing(5000L);
        env.setRestartStrategy(RestartStrategies.fixedDelayRestart(1, 0));

        // The sleeping source will sleep awhile after send per record
<<<<<<< HEAD
        MySqlSource<RowData> sleepingSource = buildSleepingSource(null);
=======
        MySqlSource<RowData> sleepingSource = buildSleepingSource(tableName, chunkColumnName);
>>>>>>> 381193f2
        DataStreamSource<RowData> source =
                env.fromSource(sleepingSource, WatermarkStrategy.noWatermarks(), "selfSource");

        String[] expectedSnapshotData =
                new String[] {
                    "+I[101, user_1, Shanghai, 123567891234]",
                    "+I[102, user_2, Shanghai, 123567891234]",
                    "+I[103, user_3, Shanghai, 123567891234]",
                    "+I[109, user_4, Shanghai, 123567891234]",
                    "+I[110, user_5, Shanghai, 123567891234]",
                    "+I[111, user_6, Shanghai, 123567891234]",
                    "+I[118, user_7, Shanghai, 123567891234]",
                    "+I[121, user_8, Shanghai, 123567891234]",
                    "+I[123, user_9, Shanghai, 123567891234]",
                    "+I[1009, user_10, Shanghai, 123567891234]",
                    "+I[1010, user_11, Shanghai, 123567891234]",
                    "+I[1011, user_12, Shanghai, 123567891234]",
                    "+I[1012, user_13, Shanghai, 123567891234]",
                    "+I[1013, user_14, Shanghai, 123567891234]",
                    "+I[1014, user_15, Shanghai, 123567891234]",
                    "+I[1015, user_16, Shanghai, 123567891234]",
                    "+I[1016, user_17, Shanghai, 123567891234]",
                    "+I[1017, user_18, Shanghai, 123567891234]",
                    "+I[1018, user_19, Shanghai, 123567891234]",
                    "+I[1019, user_20, Shanghai, 123567891234]",
                    "+I[2000, user_21, Shanghai, 123567891234]"
                };
        TypeSerializer<RowData> serializer =
                source.getTransformation().getOutputType().createSerializer(env.getConfig());
        String accumulatorName = "dataStreamCollect_" + UUID.randomUUID();
        CollectSinkOperatorFactory<RowData> factory =
                new CollectSinkOperatorFactory(serializer, accumulatorName);
        CollectSinkOperator<RowData> operator = (CollectSinkOperator) factory.getOperator();
        CollectResultIterator<RowData> iterator =
                new CollectResultIterator(
                        operator.getOperatorIdFuture(),
                        serializer,
                        accumulatorName,
                        env.getCheckpointConfig(),
                        10000L);
        CollectStreamSink<RowData> sink = new CollectStreamSink(source, factory);
        sink.name("Data stream collect sink");
        env.addOperator(sink.getTransformation());
        JobClient jobClient = env.executeAsync("snapshotSplitTest");
        iterator.setJobClient(jobClient);
        JobID jobId = jobClient.getJobID();

        // Trigger failover once some snapshot records has been sent by sleeping source
        if (iterator.hasNext()) {
            triggerFailover(
                    FailoverType.JM,
                    jobId,
                    miniClusterResource.get().getMiniCluster(),
                    () -> sleepMs(100));
        }

        // Check all snapshot records are sent with exactly-once semantics
        assertEqualsInAnyOrder(
                Arrays.asList(expectedSnapshotData),
                fetchRowData(iterator, expectedSnapshotData.length));
        Assertions.assertThat(hasNextData(iterator)).isFalse();
        jobClient.cancel().get();
    }

<<<<<<< HEAD
    @Test
    @SuppressWarnings({"rawtypes", "unchecked"})
    public void testSnapshotFilters() throws Exception {
        customDatabase.createAndInitialize();
        StreamExecutionEnvironment env = StreamExecutionEnvironment.getExecutionEnvironment();
        env.setParallelism(DEFAULT_PARALLELISM);
        env.enableCheckpointing(5000L);
        env.setRestartStrategy(RestartStrategies.fixedDelayRestart(1, 0));

        // Filter user with `id > 200`
        // The sleeping source will sleep awhile after send per record
        MySqlSource<RowData> sleepingSource = buildSleepingSource("id > 200");
        DataStreamSource<RowData> source =
                env.fromSource(sleepingSource, WatermarkStrategy.noWatermarks(), "selfSource");

        String[] expectedSnapshotData =
                new String[] {
                    "+I[1009, user_10, Shanghai, 123567891234]",
                    "+I[1010, user_11, Shanghai, 123567891234]",
                    "+I[1011, user_12, Shanghai, 123567891234]",
                    "+I[1012, user_13, Shanghai, 123567891234]",
                    "+I[1013, user_14, Shanghai, 123567891234]",
                    "+I[1014, user_15, Shanghai, 123567891234]",
                    "+I[1015, user_16, Shanghai, 123567891234]",
                    "+I[1016, user_17, Shanghai, 123567891234]",
                    "+I[1017, user_18, Shanghai, 123567891234]",
                    "+I[1018, user_19, Shanghai, 123567891234]",
                    "+I[1019, user_20, Shanghai, 123567891234]",
                    "+I[2000, user_21, Shanghai, 123567891234]"
                };
        TypeSerializer<RowData> serializer =
                source.getTransformation().getOutputType().createSerializer(env.getConfig());
        String accumulatorName = "dataStreamCollect_" + UUID.randomUUID();
        CollectSinkOperatorFactory<RowData> factory =
                new CollectSinkOperatorFactory(serializer, accumulatorName);
        CollectSinkOperator<RowData> operator = (CollectSinkOperator) factory.getOperator();
        CollectResultIterator<RowData> iterator =
                new CollectResultIterator(
                        operator.getOperatorIdFuture(),
                        serializer,
                        accumulatorName,
                        env.getCheckpointConfig(),
                        10000L);
        CollectStreamSink<RowData> sink = new CollectStreamSink(source, factory);
        sink.name("Data stream collect sink");
        env.addOperator(sink.getTransformation());
        JobClient jobClient = env.executeAsync("snapshotSplitTest");
        iterator.setJobClient(jobClient);
        JobID jobId = jobClient.getJobID();

        // Trigger failover once some snapshot records has been sent by sleeping source
        if (iterator.hasNext()) {
            triggerFailover(
                    FailoverType.JM,
                    jobId,
                    miniClusterResource.getMiniCluster(),
                    () -> sleepMs(100));
        }

        // Check all snapshot records are sent with exactly-once semantics
        assertEqualsInAnyOrder(
                Arrays.asList(expectedSnapshotData),
                fetchRowData(iterator, expectedSnapshotData.length));
        assertTrue(!hasNextData(iterator));
        jobClient.cancel().get();
    }

    @Test
    public void testStartFromEarliestOffset() throws Exception {
=======
    @ParameterizedTest
    @MethodSource("parameters")
    void testStartFromEarliestOffset(String tableName, String chunkColumnName) throws Exception {
>>>>>>> 381193f2
        List<String> expected = new ArrayList<>();
        expected.addAll(initialChanges);
        expected.addAll(firstPartBinlogEvents);
        testStartingOffset(StartupOptions.earliest(), expected, tableName, chunkColumnName);
    }

    @ParameterizedTest
    @MethodSource("parameters")
    void testStartFromLatestOffset(String tableName, String chunkColumnName) throws Exception {
        testStartingOffset(
                StartupOptions.latest(), Collections.emptyList(), tableName, chunkColumnName);
    }

    @Test
    void testSnapshotOnlyModeWithDMLPostHighWaterMark() throws Exception {
        List<String> records =
                testBackfillWhenWritingEvents(
                        false, 21, USE_POST_HIGHWATERMARK_HOOK, StartupOptions.snapshot());
        List<String> expectedRecords =
                Arrays.asList(
                        "+I[101, user_1, Shanghai, 123567891234]",
                        "+I[102, user_2, Shanghai, 123567891234]",
                        "+I[103, user_3, Shanghai, 123567891234]",
                        "+I[109, user_4, Shanghai, 123567891234]",
                        "+I[110, user_5, Shanghai, 123567891234]",
                        "+I[111, user_6, Shanghai, 123567891234]",
                        "+I[118, user_7, Shanghai, 123567891234]",
                        "+I[121, user_8, Shanghai, 123567891234]",
                        "+I[123, user_9, Shanghai, 123567891234]",
                        "+I[1009, user_10, Shanghai, 123567891234]",
                        "+I[1010, user_11, Shanghai, 123567891234]",
                        "+I[1011, user_12, Shanghai, 123567891234]",
                        "+I[1012, user_13, Shanghai, 123567891234]",
                        "+I[1013, user_14, Shanghai, 123567891234]",
                        "+I[1014, user_15, Shanghai, 123567891234]",
                        "+I[1015, user_16, Shanghai, 123567891234]",
                        "+I[1016, user_17, Shanghai, 123567891234]",
                        "+I[1017, user_18, Shanghai, 123567891234]",
                        "+I[1018, user_19, Shanghai, 123567891234]",
                        "+I[1019, user_20, Shanghai, 123567891234]",
                        "+I[2000, user_21, Shanghai, 123567891234]");
        assertEqualsInAnyOrder(expectedRecords, records);
    }

    @Test
    void testSnapshotOnlyModeWithDMLPreHighWaterMark() throws Exception {
        List<String> records =
                testBackfillWhenWritingEvents(
                        false, 21, USE_PRE_HIGHWATERMARK_HOOK, StartupOptions.snapshot());
        List<String> expectedRecords =
                Arrays.asList(
                        "+I[101, user_1, Shanghai, 123567891234]",
                        "+I[102, user_2, Shanghai, 123567891234]",
                        "+I[103, user_3, Shanghai, 123567891234]",
                        "+I[109, user_4, Shanghai, 123567891234]",
                        "+I[110, user_5, Shanghai, 123567891234]",
                        "+I[111, user_6, Shanghai, 123567891234]",
                        "+I[118, user_7, Shanghai, 123567891234]",
                        "+I[121, user_8, Shanghai, 123567891234]",
                        "+I[123, user_9, Shanghai, 123567891234]",
                        "+I[1009, user_10, Shanghai, 123567891234]",
                        "+I[1010, user_11, Shanghai, 123567891234]",
                        "+I[1011, user_12, Shanghai, 123567891234]",
                        "+I[1012, user_13, Shanghai, 123567891234]",
                        "+I[1013, user_14, Shanghai, 123567891234]",
                        "+I[1014, user_15, Shanghai, 123567891234]",
                        "+I[1015, user_16, Shanghai, 123567891234]",
                        "+I[1016, user_17, Shanghai, 123567891234]",
                        "+I[1017, user_18, Shanghai, 123567891234]",
                        "+I[1018, user_19, Shanghai, 123567891234]",
                        "+I[2000, user_21, Pittsburgh, 123567891234]",
                        "+I[15213, user_15213, Shanghai, 123567891234]");
        // when enable backfill, the wal log between (snapshot, high_watermark) will be
        // applied as snapshot image
        assertEqualsInAnyOrder(expectedRecords, records);
    }

    @Test
    void testEnableBackfillWithDMLPreHighWaterMark() throws Exception {

        List<String> records =
                testBackfillWhenWritingEvents(
                        false, 21, USE_PRE_HIGHWATERMARK_HOOK, StartupOptions.initial());

        List<String> expectedRecords =
                Arrays.asList(
                        "+I[101, user_1, Shanghai, 123567891234]",
                        "+I[102, user_2, Shanghai, 123567891234]",
                        "+I[103, user_3, Shanghai, 123567891234]",
                        "+I[109, user_4, Shanghai, 123567891234]",
                        "+I[110, user_5, Shanghai, 123567891234]",
                        "+I[111, user_6, Shanghai, 123567891234]",
                        "+I[118, user_7, Shanghai, 123567891234]",
                        "+I[121, user_8, Shanghai, 123567891234]",
                        "+I[123, user_9, Shanghai, 123567891234]",
                        "+I[1009, user_10, Shanghai, 123567891234]",
                        "+I[1010, user_11, Shanghai, 123567891234]",
                        "+I[1011, user_12, Shanghai, 123567891234]",
                        "+I[1012, user_13, Shanghai, 123567891234]",
                        "+I[1013, user_14, Shanghai, 123567891234]",
                        "+I[1014, user_15, Shanghai, 123567891234]",
                        "+I[1015, user_16, Shanghai, 123567891234]",
                        "+I[1016, user_17, Shanghai, 123567891234]",
                        "+I[1017, user_18, Shanghai, 123567891234]",
                        "+I[1018, user_19, Shanghai, 123567891234]",
                        "+I[2000, user_21, Pittsburgh, 123567891234]",
                        "+I[15213, user_15213, Shanghai, 123567891234]");
        // when enable backfill, the wal log between (snapshot, high_watermark) will be
        // applied as snapshot image
        assertEqualsInAnyOrder(expectedRecords, records);
    }

    @Test
    void testEnableBackfillWithDMLPostLowWaterMark() throws Exception {

        List<String> records =
                testBackfillWhenWritingEvents(
                        false, 21, USE_POST_LOWWATERMARK_HOOK, StartupOptions.initial());

        List<String> expectedRecords =
                Arrays.asList(
                        "+I[101, user_1, Shanghai, 123567891234]",
                        "+I[102, user_2, Shanghai, 123567891234]",
                        "+I[103, user_3, Shanghai, 123567891234]",
                        "+I[109, user_4, Shanghai, 123567891234]",
                        "+I[110, user_5, Shanghai, 123567891234]",
                        "+I[111, user_6, Shanghai, 123567891234]",
                        "+I[118, user_7, Shanghai, 123567891234]",
                        "+I[121, user_8, Shanghai, 123567891234]",
                        "+I[123, user_9, Shanghai, 123567891234]",
                        "+I[1009, user_10, Shanghai, 123567891234]",
                        "+I[1010, user_11, Shanghai, 123567891234]",
                        "+I[1011, user_12, Shanghai, 123567891234]",
                        "+I[1012, user_13, Shanghai, 123567891234]",
                        "+I[1013, user_14, Shanghai, 123567891234]",
                        "+I[1014, user_15, Shanghai, 123567891234]",
                        "+I[1015, user_16, Shanghai, 123567891234]",
                        "+I[1016, user_17, Shanghai, 123567891234]",
                        "+I[1017, user_18, Shanghai, 123567891234]",
                        "+I[1018, user_19, Shanghai, 123567891234]",
                        "+I[2000, user_21, Pittsburgh, 123567891234]",
                        "+I[15213, user_15213, Shanghai, 123567891234]");
        // when enable backfill, the wal log between (low_watermark, snapshot) will be applied
        // as snapshot image
        assertEqualsInAnyOrder(expectedRecords, records);
    }

    @Test
    void testSkipBackfillWithDMLPreHighWaterMark() throws Exception {

        List<String> records =
                testBackfillWhenWritingEvents(
                        true, 25, USE_PRE_HIGHWATERMARK_HOOK, StartupOptions.initial());

        List<String> expectedRecords =
                Arrays.asList(
                        "+I[101, user_1, Shanghai, 123567891234]",
                        "+I[102, user_2, Shanghai, 123567891234]",
                        "+I[103, user_3, Shanghai, 123567891234]",
                        "+I[109, user_4, Shanghai, 123567891234]",
                        "+I[110, user_5, Shanghai, 123567891234]",
                        "+I[111, user_6, Shanghai, 123567891234]",
                        "+I[118, user_7, Shanghai, 123567891234]",
                        "+I[121, user_8, Shanghai, 123567891234]",
                        "+I[123, user_9, Shanghai, 123567891234]",
                        "+I[1009, user_10, Shanghai, 123567891234]",
                        "+I[1010, user_11, Shanghai, 123567891234]",
                        "+I[1011, user_12, Shanghai, 123567891234]",
                        "+I[1012, user_13, Shanghai, 123567891234]",
                        "+I[1013, user_14, Shanghai, 123567891234]",
                        "+I[1014, user_15, Shanghai, 123567891234]",
                        "+I[1015, user_16, Shanghai, 123567891234]",
                        "+I[1016, user_17, Shanghai, 123567891234]",
                        "+I[1017, user_18, Shanghai, 123567891234]",
                        "+I[1018, user_19, Shanghai, 123567891234]",
                        "+I[1019, user_20, Shanghai, 123567891234]",
                        "+I[2000, user_21, Shanghai, 123567891234]",
                        "+I[15213, user_15213, Shanghai, 123567891234]",
                        "-U[2000, user_21, Shanghai, 123567891234]",
                        "+U[2000, user_21, Pittsburgh, 123567891234]",
                        "-D[1019, user_20, Shanghai, 123567891234]");
        // when skip backfill, the wal log between (snapshot, high_watermark) will be seen as
        // stream event.
        assertEqualsInAnyOrder(expectedRecords, records);
    }

    @Test
    void testSkipBackfillWithDMLPostLowWaterMark() throws Exception {

        List<String> records =
                testBackfillWhenWritingEvents(
                        true, 25, USE_POST_LOWWATERMARK_HOOK, StartupOptions.initial());

        List<String> expectedRecords =
                Arrays.asList(
                        "+I[101, user_1, Shanghai, 123567891234]",
                        "+I[102, user_2, Shanghai, 123567891234]",
                        "+I[103, user_3, Shanghai, 123567891234]",
                        "+I[109, user_4, Shanghai, 123567891234]",
                        "+I[110, user_5, Shanghai, 123567891234]",
                        "+I[111, user_6, Shanghai, 123567891234]",
                        "+I[118, user_7, Shanghai, 123567891234]",
                        "+I[121, user_8, Shanghai, 123567891234]",
                        "+I[123, user_9, Shanghai, 123567891234]",
                        "+I[1009, user_10, Shanghai, 123567891234]",
                        "+I[1010, user_11, Shanghai, 123567891234]",
                        "+I[1011, user_12, Shanghai, 123567891234]",
                        "+I[1012, user_13, Shanghai, 123567891234]",
                        "+I[1013, user_14, Shanghai, 123567891234]",
                        "+I[1014, user_15, Shanghai, 123567891234]",
                        "+I[1015, user_16, Shanghai, 123567891234]",
                        "+I[1016, user_17, Shanghai, 123567891234]",
                        "+I[1017, user_18, Shanghai, 123567891234]",
                        "+I[1018, user_19, Shanghai, 123567891234]",
                        "+I[2000, user_21, Pittsburgh, 123567891234]",
                        "+I[15213, user_15213, Shanghai, 123567891234]",
                        "+I[15213, user_15213, Shanghai, 123567891234]",
                        "-U[2000, user_21, Shanghai, 123567891234]",
                        "+U[2000, user_21, Pittsburgh, 123567891234]",
                        "-D[1019, user_20, Shanghai, 123567891234]");
        // when skip backfill, the wal log between (snapshot, high_watermark) will still be
        // seen as stream event. This will occur data duplicate. For example, user_20 will be
        // deleted twice, and user_15213 will be inserted twice.
        assertEqualsInAnyOrder(expectedRecords, records);
    }

    private List<String> testBackfillWhenWritingEvents(
            boolean skipSnapshotBackfill,
            int fetchSize,
            int hookType,
            StartupOptions startupOptions)
            throws Exception {
        customDatabase.createAndInitialize();
        TestTable customerTable =
                new TestTable(customDatabase, "customers", TestTableSchemas.CUSTOMERS);
        StreamExecutionEnvironment env = StreamExecutionEnvironment.getExecutionEnvironment();
        env.setParallelism(1);
        MySqlSource<RowData> source =
                MySqlSource.<RowData>builder()
                        .hostname(customDatabase.getHost())
                        .port(customDatabase.getDatabasePort())
                        .username(customDatabase.getUsername())
                        .password(customDatabase.getPassword())
                        .serverTimeZone("UTC")
                        .databaseList(customDatabase.getDatabaseName())
                        .tableList(customerTable.getTableId())
                        .deserializer(customerTable.getDeserializer())
                        .skipSnapshotBackfill(skipSnapshotBackfill)
                        .startupOptions(startupOptions)
                        .build();

        String[] statements =
                new String[] {
                    String.format(
                            "INSERT INTO %s VALUES (15213, 'user_15213', 'Shanghai', '123567891234')",
                            customerTable.getTableId()),
                    String.format(
                            "UPDATE %s SET address='Pittsburgh' WHERE id=2000",
                            customerTable.getTableId()),
                    String.format("DELETE FROM %s WHERE id=1019", customerTable.getTableId())
                };

        SnapshotPhaseHooks hooks = new SnapshotPhaseHooks();
        SnapshotPhaseHook snapshotPhaseHook =
                (connection, split) -> {
                    connection.setAutoCommit(false);
                    connection.execute(statements);
                    connection.commit();
                };

        switch (hookType) {
            case USE_POST_LOWWATERMARK_HOOK:
                hooks.setPostLowWatermarkAction(snapshotPhaseHook);
                break;
            case USE_PRE_HIGHWATERMARK_HOOK:
                hooks.setPreHighWatermarkAction(snapshotPhaseHook);
                break;
            case USE_POST_HIGHWATERMARK_HOOK:
                hooks.setPostHighWatermarkAction(snapshotPhaseHook);
                break;
        }

        source.setSnapshotHooks(hooks);
        try (CloseableIterator<RowData> iterator =
                env.fromSource(source, WatermarkStrategy.noWatermarks(), "Backfill Skipped Source")
                        .executeAndCollect()) {
            List<String> records = fetchRowData(iterator, fetchSize, customerTable::stringify);
            return records;
        }
    }

    private void testStartingOffset(
            StartupOptions startupOptions,
            List<String> expectedChangelogAfterStart,
            String tableName,
            String chunkColumnName)
            throws Exception {
        // Initialize customer database
        customDatabase.createAndInitialize();
        String tableId = getTableId(tableName);

        // Make some changes before starting the CDC job
        makeFirstPartBinlogEvents(getConnection(), tableId);

        // Create Flink execution environment
        StreamExecutionEnvironment env = StreamExecutionEnvironment.getExecutionEnvironment();

        // Build deserializer
        DataType dataType =
                DataTypes.ROW(
                        DataTypes.FIELD("id", DataTypes.BIGINT()),
                        DataTypes.FIELD("name", DataTypes.STRING()),
                        DataTypes.FIELD("address", DataTypes.STRING()),
                        DataTypes.FIELD("phone_number", DataTypes.STRING()));
        LogicalType logicalType = TypeConversions.fromDataToLogicalType(dataType);
        InternalTypeInfo<RowData> typeInfo = InternalTypeInfo.of(logicalType);
        RowDataDebeziumDeserializeSchema deserializer =
                RowDataDebeziumDeserializeSchema.newBuilder()
                        .setPhysicalRowType((RowType) dataType.getLogicalType())
                        .setResultTypeInfo(typeInfo)
                        .build();

        // Build source
        MySqlSource<RowData> mySqlSource =
                MySqlSource.<RowData>builder()
                        .hostname(MYSQL_CONTAINER.getHost())
                        .port(MYSQL_CONTAINER.getDatabasePort())
                        .databaseList(customDatabase.getDatabaseName())
                        .serverTimeZone("UTC")
                        .tableList(tableId)
                        .username(customDatabase.getUsername())
                        .password(customDatabase.getPassword())
                        .serverId("5401-5404")
                        .deserializer(deserializer)
                        .startupOptions(startupOptions)
                        .chunkKeyColumn(
                                new ObjectPath(customDatabase.getDatabaseName(), tableName),
                                chunkColumnName)
                        .build();

        // Build and execute the job
        DataStreamSource<RowData> source =
                env.fromSource(mySqlSource, WatermarkStrategy.noWatermarks(), "MySQL CDC Source");
        try (CloseableIterator<RowData> iterator = source.executeAndCollect()) {
            List<String> rows = fetchRowData(iterator, expectedChangelogAfterStart.size());
            assertEqualsInAnyOrder(expectedChangelogAfterStart, rows);
        }
    }

    @SuppressWarnings("unchecked")
    @Test
    void testSourceMetrics() throws Exception {
        customDatabase.createAndInitialize();
        StreamExecutionEnvironment env = StreamExecutionEnvironment.getExecutionEnvironment();
        env.setParallelism(1);
        MySqlSource<String> source =
                MySqlSource.<String>builder()
                        .hostname(MYSQL_CONTAINER.getHost())
                        .port(MYSQL_CONTAINER.getDatabasePort())
                        .databaseList(customDatabase.getDatabaseName())
                        .tableList(customDatabase.getDatabaseName() + ".customers")
                        .username(customDatabase.getUsername())
                        .password(customDatabase.getPassword())
                        .deserializer(new StringDebeziumDeserializationSchema())
                        .serverId(getServerId())
                        .serverTimeZone("UTC")
                        .build();
        DataStreamSource<String> stream =
                env.fromSource(source, WatermarkStrategy.noWatermarks(), "MySQL CDC Source");
        CollectResultIterator<String> iterator = addCollector(env, stream);
        JobClient jobClient = env.executeAsync();
        iterator.setJobClient(jobClient);

        // ---------------------------- Snapshot phase ------------------------------
        // Wait until we receive all 21 snapshot records
        int numSnapshotRecordsExpected = 21;
        int numSnapshotRecordsReceived = 0;
        while (numSnapshotRecordsReceived < numSnapshotRecordsExpected && iterator.hasNext()) {
            iterator.next();
            numSnapshotRecordsReceived++;
        }

        // Check metrics
        List<OperatorMetricGroup> metricGroups =
                metricReporter.findOperatorMetricGroups(jobClient.getJobID(), "MySQL CDC Source");
        // There should be only 1 parallelism of source, so it's safe to get the only group
        OperatorMetricGroup group = metricGroups.get(0);
        Map<String, Metric> metrics = metricReporter.getMetricsByGroup(group);

        // numRecordsOut
        assertThat(group.getIOMetricGroup().getNumRecordsOutCounter().getCount())
                .isEqualTo(numSnapshotRecordsExpected);

        // currentEmitEventTimeLag should be UNDEFINED during snapshot phase
        assertThat(metrics).containsKey(MetricNames.CURRENT_EMIT_EVENT_TIME_LAG);
        Gauge<Long> currentEmitEventTimeLag =
                (Gauge<Long>) metrics.get(MetricNames.CURRENT_EMIT_EVENT_TIME_LAG);
        assertThat(currentEmitEventTimeLag.getValue())
                .isEqualTo(InternalSourceReaderMetricGroup.UNDEFINED);

        // currentFetchEventTimeLag should be UNDEFINED during snapshot phase
        assertThat(metrics).containsKey(MetricNames.CURRENT_FETCH_EVENT_TIME_LAG);
        Gauge<Long> currentFetchEventTimeLag =
                (Gauge<Long>) metrics.get(MetricNames.CURRENT_FETCH_EVENT_TIME_LAG);
        assertThat(currentFetchEventTimeLag.getValue())
                .isEqualTo(MySqlSourceReaderMetrics.UNDEFINED);

        // sourceIdleTime should be positive (we can't know the exact value)
        assertThat(metrics).containsKey(MetricNames.SOURCE_IDLE_TIME);
        Gauge<Long> sourceIdleTime = (Gauge<Long>) metrics.get(MetricNames.SOURCE_IDLE_TIME);
        assertThat(sourceIdleTime.getValue()).isGreaterThan(0).isLessThan(TIMEOUT.toMillis());

        // --------------------------------- Binlog phase -----------------------------
        makeFirstPartBinlogEvents(getConnection(), customDatabase.qualifiedTableName("customers"));
        // Wait until we receive 4 changes made above
        int numBinlogRecordsExpected = 4;
        int numBinlogRecordsReceived = 0;
        while (numBinlogRecordsReceived < numBinlogRecordsExpected && iterator.hasNext()) {
            iterator.next();
            numBinlogRecordsReceived++;
        }

        // Check metrics
        // numRecordsOut
        assertThat(group.getIOMetricGroup().getNumRecordsOutCounter().getCount())
                .isEqualTo(numSnapshotRecordsExpected + numBinlogRecordsExpected);

        // currentEmitEventTimeLag should be reasonably positive (we can't know the exact value)
        assertThat(currentEmitEventTimeLag.getValue())
                .isGreaterThan(0)
                .isLessThan(TIMEOUT.toMillis());

        // currentEmitEventTimeLag should be reasonably positive (we can't know the exact value)
        assertThat(currentFetchEventTimeLag.getValue())
                .isGreaterThan(0)
                .isLessThan(TIMEOUT.toMillis());

        // currentEmitEventTimeLag should be reasonably positive (we can't know the exact value)
        assertThat(sourceIdleTime.getValue()).isGreaterThan(0).isLessThan(TIMEOUT.toMillis());

        jobClient.cancel().get();
        iterator.close();
    }

    @Test
    void testSqlInjection() throws Exception {
        customDatabase.createAndInitialize();
        String sqlInjectionTable = "sqlInjection`; DROP TABLE important_data; --";
        getConnection()
                .execute(
                        String.format(
                                "CREATE TABLE %s.%s (\n"
                                        + "    id INTEGER NOT NULL PRIMARY KEY,\n"
                                        + "    name VARCHAR(255) NOT NULL DEFAULT 'flink',\n"
                                        + "    address VARCHAR(1024),\n"
                                        + "    phone_number VARCHAR(512),\n"
                                        + "    email VARCHAR(255)\n"
                                        + ");\n",
                                StatementUtils.quote(customDatabase.getDatabaseName()),
                                StatementUtils.quote(sqlInjectionTable)));
        int numSnapshotRecordsExpected = 21;
        for (int i = 0; i < numSnapshotRecordsExpected; i++) {
            getConnection()
                    .execute(
                            String.format(
                                    "INSERT INTO %s.%s VALUES (%s, 'flink', 'Shanghai', '123567891234', 'flink@apache.org');",
                                    StatementUtils.quote(customDatabase.getDatabaseName()),
                                    StatementUtils.quote(sqlInjectionTable),
                                    i));
        }
        StreamExecutionEnvironment env = StreamExecutionEnvironment.getExecutionEnvironment();
        env.setParallelism(1);
        MySqlSource<String> source =
                MySqlSource.<String>builder()
                        .hostname(MYSQL_CONTAINER.getHost())
                        .port(MYSQL_CONTAINER.getDatabasePort())
                        .databaseList(customDatabase.getDatabaseName())
                        .tableList(customDatabase.getDatabaseName() + "\\.sql.*")
                        .username(customDatabase.getUsername())
                        .password(customDatabase.getPassword())
                        .deserializer(new StringDebeziumDeserializationSchema())
                        .serverId(getServerId())
                        .serverTimeZone("UTC")
                        .build();
        DataStreamSource<String> stream =
                env.fromSource(source, WatermarkStrategy.noWatermarks(), "MySQL CDC Source");
        CollectResultIterator<String> iterator = addCollector(env, stream);
        JobClient jobClient = env.executeAsync();
        iterator.setJobClient(jobClient);

        int numSnapshotRecordsReceived = 0;
        while (numSnapshotRecordsReceived < numSnapshotRecordsExpected && iterator.hasNext()) {
            String record = iterator.next();
            assertThat(record).contains("sqlInjection`; DROP TABLE important_data; --");
            numSnapshotRecordsReceived++;
        }
        int numBinlogRecordsExpected = 21;
        for (int i = 0; i < numBinlogRecordsExpected; i++) {
            getConnection()
                    .execute(
                            String.format(
                                    "INSERT INTO %s.%s VALUES (%s, 'flink', 'Shanghai', '123567891234', 'flink@apache.org');",
                                    StatementUtils.quote(customDatabase.getDatabaseName()),
                                    StatementUtils.quote(sqlInjectionTable),
                                    numSnapshotRecordsReceived + i));
        }
        int numBinlogRecordsReceived = 0;
        while (numBinlogRecordsReceived < numBinlogRecordsExpected && iterator.hasNext()) {
            String record = iterator.next();
            assertThat(record).contains("table=sqlInjection`; DROP TABLE important_data; --");
            numBinlogRecordsReceived++;
        }
    }

    private <T> CollectResultIterator<T> addCollector(
            StreamExecutionEnvironment env, DataStream<T> stream) {
        TypeSerializer<T> serializer =
                stream.getTransformation().getOutputType().createSerializer(env.getConfig());
        String accumulatorName = "dataStreamCollect_" + UUID.randomUUID();
        CollectSinkOperatorFactory<T> factory =
                new CollectSinkOperatorFactory<>(serializer, accumulatorName);
        CollectSinkOperator<T> operator = (CollectSinkOperator<T>) factory.getOperator();
        CollectResultIterator<T> iterator =
                new CollectResultIterator<>(
                        operator.getOperatorIdFuture(),
                        serializer,
                        accumulatorName,
                        env.getCheckpointConfig(),
                        10000L);
        CollectStreamSink<T> sink = new CollectStreamSink<>(stream, factory);
        sink.name("Data stream collect sink");
        env.addOperator(sink.getTransformation());
        return iterator;
    }

<<<<<<< HEAD
    private MySqlSource<RowData> buildSleepingSource(String snapshotFilter) {
=======
    private MySqlSource<RowData> buildSleepingSource(String tableName, String chunkColumnName) {
>>>>>>> 381193f2
        ResolvedSchema physicalSchema =
                new ResolvedSchema(
                        Arrays.asList(
                                Column.physical("id", DataTypes.BIGINT().notNull()),
                                Column.physical("name", DataTypes.STRING()),
                                Column.physical("address", DataTypes.STRING()),
                                Column.physical("phone_number", DataTypes.STRING())),
                        new ArrayList<>(),
                        UniqueConstraint.primaryKey("pk", Collections.singletonList("id")));
        RowType physicalDataType =
                (RowType) physicalSchema.toPhysicalRowDataType().getLogicalType();
        MetadataConverter[] metadataConverters = new MetadataConverter[0];
        final TypeInformation<RowData> typeInfo = InternalTypeInfo.of(physicalDataType);

        SleepingRowDataDebeziumDeserializeSchema deserializer =
                new SleepingRowDataDebeziumDeserializeSchema(
                        RowDataDebeziumDeserializeSchema.newBuilder()
                                .setPhysicalRowType(physicalDataType)
                                .setMetadataConverters(metadataConverters)
                                .setResultTypeInfo(typeInfo)
                                .setServerTimeZone(ZoneId.of("UTC"))
                                .setUserDefinedConverterFactory(
                                        MySqlDeserializationConverterFactory.instance())
                                .build(),
                        1000L);
        return MySqlSource.<RowData>builder()
                .hostname(MYSQL_CONTAINER.getHost())
                .port(MYSQL_CONTAINER.getDatabasePort())
                .databaseList(customDatabase.getDatabaseName())
                .tableList(getTableId(tableName))
                .username(customDatabase.getUsername())
                .password(customDatabase.getPassword())
                .serverTimeZone("UTC")
                .serverId(getServerId())
                .splitSize(8096)
                .splitMetaGroupSize(1000)
                .distributionFactorUpper(1000.0d)
                .distributionFactorLower(0.05d)
                .fetchSize(1024)
                .connectTimeout(Duration.ofSeconds(30))
                .connectMaxRetries(3)
                .connectionPoolSize(20)
                .debeziumProperties(new Properties())
                .startupOptions(StartupOptions.initial())
                .deserializer(deserializer)
                .scanNewlyAddedTableEnabled(false)
                .jdbcProperties(new Properties())
                .heartbeatInterval(Duration.ofSeconds(30))
                .chunkKeyColumn(
                        new ObjectPath(customDatabase.getDatabaseName(), tableName),
                        chunkColumnName)
                .snapshotFilters(customDatabase.getDatabaseName() + "." + tableName, snapshotFilter)
                .build();
    }

    private void testMySqlParallelSource(
            FailoverType failoverType,
            FailoverPhase failoverPhase,
            String[] captureCustomerTables,
            String tableName,
            String chunkColumnName,
            Map<String, String> options)
            throws Exception {
        testMySqlParallelSource(
                DEFAULT_PARALLELISM,
                failoverType,
                failoverPhase,
                captureCustomerTables,
                tableName,
                chunkColumnName,
                options);
    }

    private void testMySqlParallelSource(
            int parallelism,
            FailoverType failoverType,
            FailoverPhase failoverPhase,
            String[] captureCustomerTables,
            String tableName,
            String chunkColumnName,
            Map<String, String> options)
            throws Exception {
        testMySqlParallelSource(
                parallelism,
                DEFAULT_SCAN_STARTUP_MODE,
                failoverType,
                failoverPhase,
                captureCustomerTables,
                RestartStrategies.fixedDelayRestart(1, 0),
                tableName,
                chunkColumnName,
                options);
    }

    private void testMySqlParallelSource(
            int parallelism,
            String scanStartupMode,
            FailoverType failoverType,
            FailoverPhase failoverPhase,
            String[] captureCustomerTables,
            RestartStrategies.RestartStrategyConfiguration restartStrategyConfiguration,
            String tableName,
            String chunkColumnName,
            Map<String, String> otherOptions)
            throws Exception {
        customDatabase.createAndInitialize();
        StreamExecutionEnvironment env = StreamExecutionEnvironment.getExecutionEnvironment();
        StreamTableEnvironment tEnv = StreamTableEnvironment.create(env);

        env.setParallelism(parallelism);
        env.enableCheckpointing(200L);
        env.setRestartStrategy(restartStrategyConfiguration);
        String sourceDDL =
                format(
                        "CREATE TABLE customers ("
                                + " id BIGINT NOT NULL,"
                                + " name STRING,"
                                + " address STRING,"
                                + " phone_number STRING"
                                + ("customers_no_pk".equals(tableName)
                                        ? ""
                                        : ", primary key (id) not enforced")
                                + ") WITH ("
                                + " 'connector' = 'mysql-cdc',"
                                + " 'scan.incremental.snapshot.enabled' = 'true',"
                                + " 'hostname' = '%s',"
                                + " 'port' = '%s',"
                                + " 'username' = '%s',"
                                + " 'password' = '%s',"
                                + " 'database-name' = '%s',"
                                + " 'table-name' = '%s',"
                                + " 'scan.startup.mode' = '%s',"
                                + " 'scan.incremental.snapshot.chunk.size' = '100',"
                                + " 'server-time-zone' = 'UTC',"
                                + " 'server-id' = '%s'"
                                + " %s"
                                + ")",
                        MYSQL_CONTAINER.getHost(),
                        MYSQL_CONTAINER.getDatabasePort(),
                        customDatabase.getUsername(),
                        customDatabase.getPassword(),
                        customDatabase.getDatabaseName(),
                        getTableNameRegex(captureCustomerTables),
                        scanStartupMode,
                        getServerId(),
                        chunkColumnName == null
                                ? ""
                                : String.format(
                                        ", 'scan.incremental.snapshot.chunk.key-column' = '%s'",
                                        chunkColumnName),
                        otherOptions.isEmpty()
                                ? ""
                                : ","
                                        + otherOptions.entrySet().stream()
                                                .map(
                                                        e ->
                                                                String.format(
                                                                        "'%s'='%s'",
                                                                        e.getKey(), e.getValue()))
                                                .collect(Collectors.joining(",")));
        tEnv.executeSql(sourceDDL);
        TableResult tableResult = tEnv.executeSql("select * from customers");

        // first step: check the snapshot data
        if (DEFAULT_SCAN_STARTUP_MODE.equals(scanStartupMode)) {
            checkSnapshotData(tableResult, failoverType, failoverPhase, captureCustomerTables);
        }

        // second step: check the binlog data
        checkBinlogData(tableResult, failoverType, failoverPhase, captureCustomerTables);

        tableResult.getJobClient().get().cancel().get();
    }

    private void checkSnapshotData(
            TableResult tableResult,
            FailoverType failoverType,
            FailoverPhase failoverPhase,
            String[] captureCustomerTables)
            throws Exception {
        String[] snapshotForSingleTable =
                new String[] {
                    "+I[101, user_1, Shanghai, 123567891234]",
                    "+I[102, user_2, Shanghai, 123567891234]",
                    "+I[103, user_3, Shanghai, 123567891234]",
                    "+I[109, user_4, Shanghai, 123567891234]",
                    "+I[110, user_5, Shanghai, 123567891234]",
                    "+I[111, user_6, Shanghai, 123567891234]",
                    "+I[118, user_7, Shanghai, 123567891234]",
                    "+I[121, user_8, Shanghai, 123567891234]",
                    "+I[123, user_9, Shanghai, 123567891234]",
                    "+I[1009, user_10, Shanghai, 123567891234]",
                    "+I[1010, user_11, Shanghai, 123567891234]",
                    "+I[1011, user_12, Shanghai, 123567891234]",
                    "+I[1012, user_13, Shanghai, 123567891234]",
                    "+I[1013, user_14, Shanghai, 123567891234]",
                    "+I[1014, user_15, Shanghai, 123567891234]",
                    "+I[1015, user_16, Shanghai, 123567891234]",
                    "+I[1016, user_17, Shanghai, 123567891234]",
                    "+I[1017, user_18, Shanghai, 123567891234]",
                    "+I[1018, user_19, Shanghai, 123567891234]",
                    "+I[1019, user_20, Shanghai, 123567891234]",
                    "+I[2000, user_21, Shanghai, 123567891234]"
                };

        List<String> expectedSnapshotData = new ArrayList<>();
        for (int i = 0; i < captureCustomerTables.length; i++) {
            expectedSnapshotData.addAll(Arrays.asList(snapshotForSingleTable));
        }

        CloseableIterator<Row> iterator = tableResult.collect();
        JobID jobId = tableResult.getJobClient().get().getJobID();

        // trigger failover after some snapshot splits read finished
        if (failoverPhase == FailoverPhase.SNAPSHOT && iterator.hasNext()) {
            triggerFailover(
                    failoverType,
                    jobId,
                    miniClusterResource.get().getMiniCluster(),
                    () -> sleepMs(100));
        }

        assertEqualsInAnyOrder(
                expectedSnapshotData, fetchRows(iterator, expectedSnapshotData.size()));
    }

    private void checkBinlogData(
            TableResult tableResult,
            FailoverType failoverType,
            FailoverPhase failoverPhase,
            String[] captureCustomerTables)
            throws Exception {
        waitUntilJobRunning(tableResult);
        CloseableIterator<Row> iterator = tableResult.collect();
        JobID jobId = tableResult.getJobClient().get().getJobID();

        for (String tableId : captureCustomerTables) {
            makeFirstPartBinlogEvents(
                    getConnection(), customDatabase.getDatabaseName() + '.' + tableId);
        }

        // wait for the binlog reading
        Thread.sleep(2000L);

        if (failoverPhase == FailoverPhase.BINLOG) {
            triggerFailover(
                    failoverType,
                    jobId,
                    miniClusterResource.get().getMiniCluster(),
                    () -> sleepMs(200));
            waitUntilJobRunning(tableResult);
        }
        for (String tableId : captureCustomerTables) {
            makeSecondPartBinlogEvents(
                    getConnection(), customDatabase.getDatabaseName() + '.' + tableId);
        }

        List<String> expectedBinlogData = new ArrayList<>();
        for (int i = 0; i < captureCustomerTables.length; i++) {
            expectedBinlogData.addAll(firstPartBinlogEvents);
            expectedBinlogData.addAll(secondPartBinlogEvents);
        }

        assertEqualsInAnyOrder(expectedBinlogData, fetchRows(iterator, expectedBinlogData.size()));
        Assertions.assertThat(hasNextData(iterator)).isFalse();
    }

    private static List<String> convertRowDataToRowString(List<RowData> rows) {
        LinkedHashMap<String, Integer> map = new LinkedHashMap<>();
        map.put("id", 0);
        map.put("name", 1);
        map.put("address", 2);
        map.put("phone_number", 3);
        return rows.stream()
                .map(
                        row ->
                                RowUtils.createRowWithNamedPositions(
                                                row.getRowKind(),
                                                new Object[] {
                                                    row.getLong(0),
                                                    row.getString(1),
                                                    row.getString(2),
                                                    row.getString(3)
                                                },
                                                map)
                                        .toString())
                .collect(Collectors.toList());
    }

    private static List<String> fetchRows(Iterator<Row> iter, int size) {
        List<String> rows = new ArrayList<>(size);
        while (size > 0 && iter.hasNext()) {
            Row row = iter.next();
            rows.add(row.toString());
            size--;
        }
        return rows;
    }

    private List<String> fetchRowData(
            Iterator<RowData> iter, int size, Function<RowData, String> stringifier) {
        List<RowData> rows = new ArrayList<>(size);
        while (size > 0 && iter.hasNext()) {
            RowData row = iter.next();
            rows.add(row);
            size--;
        }
        return rows.stream().map(stringifier).collect(Collectors.toList());
    }

    private static List<String> fetchRowData(Iterator<RowData> iter, int size) {
        List<RowData> rows = new ArrayList<>(size);
        while (size > 0 && iter.hasNext()) {
            RowData row = iter.next();
            rows.add(row);
            size--;
        }
        return convertRowDataToRowString(rows);
    }

    private String getTableNameRegex(String[] captureCustomerTables) {
        checkState(captureCustomerTables.length > 0);
        if (captureCustomerTables.length == 1) {
            return captureCustomerTables[0];
        } else {
            // pattern that matches multiple tables
            return format("(%s)", StringUtils.join(captureCustomerTables, "|"));
        }
    }

    private String getServerId() {
        final Random random = new Random();
        int serverId = random.nextInt(100) + 5400;
        return serverId + "-" + (serverId + DEFAULT_PARALLELISM);
    }

    private void sleepMs(long millis) {
        try {
            Thread.sleep(millis);
        } catch (InterruptedException ignored) {
        }
    }

    /**
     * Make some changes on the specified customer table. Changelog in string could be accessed by
     * {@link #firstPartBinlogEvents}.
     */
    private void makeFirstPartBinlogEvents(JdbcConnection connection, String tableId)
            throws SQLException {
        try {
            connection.setAutoCommit(false);

            // make binlog events for the first split
            connection.execute(
                    "UPDATE " + tableId + " SET address = 'Hangzhou' where id = 103",
                    "DELETE FROM " + tableId + " where id = 102",
                    "INSERT INTO " + tableId + " VALUES(102, 'user_2','Shanghai','123567891234')",
                    "UPDATE " + tableId + " SET address = 'Shanghai' where id = 103");
            connection.commit();
        } finally {
            connection.close();
        }
    }

    /**
     * Make some other changes on the specified customer table. Changelog in string could be
     * accessed by {@link #secondPartBinlogEvents}.
     */
    private void makeSecondPartBinlogEvents(JdbcConnection connection, String tableId)
            throws SQLException {
        try {
            connection.setAutoCommit(false);

            // make binlog events for split-1
            connection.execute("UPDATE " + tableId + " SET address = 'Hangzhou' where id = 1010");
            connection.commit();

            // make binlog events for the last split
            connection.execute(
                    "INSERT INTO "
                            + tableId
                            + " VALUES(2001, 'user_22','Shanghai','123567891234'),"
                            + " (2002, 'user_23','Shanghai','123567891234'),"
                            + "(2003, 'user_24','Shanghai','123567891234')");
            connection.commit();
        } finally {
            connection.close();
        }
    }

    private MySqlConnection getConnection() {
        Map<String, String> properties = new HashMap<>();
        properties.put("database.hostname", MYSQL_CONTAINER.getHost());
        properties.put("database.port", String.valueOf(MYSQL_CONTAINER.getDatabasePort()));
        properties.put("database.user", customDatabase.getUsername());
        properties.put("database.password", customDatabase.getPassword());
        properties.put("database.serverTimezone", ZoneId.of("UTC").toString());
        io.debezium.config.Configuration configuration =
                io.debezium.config.Configuration.from(properties);
        return DebeziumUtils.createMySqlConnection(configuration, new Properties());
    }

    private String getTableId(String tableName) {
        return customDatabase.getDatabaseName() + "." + tableName;
    }

    private void waitUntilJobRunning(TableResult tableResult)
            throws InterruptedException, ExecutionException {
        do {
            Thread.sleep(5000L);
        } while (tableResult.getJobClient().get().getJobStatus().get() != RUNNING);
    }

    private boolean hasNextData(final CloseableIterator<?> iterator)
            throws InterruptedException, ExecutionException {
        ExecutorService executor = Executors.newSingleThreadExecutor();
        try {
            FutureTask<Boolean> future = new FutureTask(iterator::hasNext);
            executor.execute(future);
            return future.get(3, TimeUnit.SECONDS);
        } catch (TimeoutException e) {
            return false;
        } finally {
            executor.shutdown();
        }
    }

    /**
     * A {@link DebeziumDeserializationSchema} implementation which sleep given milliseconds after
     * deserialize per record, this class is designed for test.
     */
    static class SleepingRowDataDebeziumDeserializeSchema
            implements DebeziumDeserializationSchema<RowData> {

        private static final long serialVersionUID = 1L;

        private final RowDataDebeziumDeserializeSchema deserializeSchema;
        private final long sleepMs;

        public SleepingRowDataDebeziumDeserializeSchema(
                RowDataDebeziumDeserializeSchema deserializeSchema, long sleepMs) {
            this.deserializeSchema = deserializeSchema;
            this.sleepMs = sleepMs;
        }

        @Override
        public void deserialize(SourceRecord record, Collector<RowData> out) throws Exception {
            deserializeSchema.deserialize(record, out);
            Thread.sleep(sleepMs);
        }

        @Override
        public TypeInformation<RowData> getProducedType() {
            return deserializeSchema.getProducedType();
        }
    }
}<|MERGE_RESOLUTION|>--- conflicted
+++ resolved
@@ -417,11 +417,7 @@
         env.setRestartStrategy(RestartStrategies.fixedDelayRestart(1, 0));
 
         // The sleeping source will sleep awhile after send per record
-<<<<<<< HEAD
-        MySqlSource<RowData> sleepingSource = buildSleepingSource(null);
-=======
-        MySqlSource<RowData> sleepingSource = buildSleepingSource(tableName, chunkColumnName);
->>>>>>> 381193f2
+        MySqlSource<RowData> sleepingSource = buildSleepingSource(tableName, chunkColumnName, null);
         DataStreamSource<RowData> source =
                 env.fromSource(sleepingSource, WatermarkStrategy.noWatermarks(), "selfSource");
 
@@ -486,10 +482,9 @@
         jobClient.cancel().get();
     }
 
-<<<<<<< HEAD
     @Test
     @SuppressWarnings({"rawtypes", "unchecked"})
-    public void testSnapshotFilters() throws Exception {
+    void testSnapshotFilters() throws Exception {
         customDatabase.createAndInitialize();
         StreamExecutionEnvironment env = StreamExecutionEnvironment.getExecutionEnvironment();
         env.setParallelism(DEFAULT_PARALLELISM);
@@ -554,13 +549,9 @@
         jobClient.cancel().get();
     }
 
-    @Test
-    public void testStartFromEarliestOffset() throws Exception {
-=======
     @ParameterizedTest
     @MethodSource("parameters")
     void testStartFromEarliestOffset(String tableName, String chunkColumnName) throws Exception {
->>>>>>> 381193f2
         List<String> expected = new ArrayList<>();
         expected.addAll(initialChanges);
         expected.addAll(firstPartBinlogEvents);
@@ -1096,11 +1087,7 @@
         return iterator;
     }
 
-<<<<<<< HEAD
-    private MySqlSource<RowData> buildSleepingSource(String snapshotFilter) {
-=======
-    private MySqlSource<RowData> buildSleepingSource(String tableName, String chunkColumnName) {
->>>>>>> 381193f2
+    private MySqlSource<RowData> buildSleepingSource(String tableName, String chunkColumnName, String snapshotFilter) {
         ResolvedSchema physicalSchema =
                 new ResolvedSchema(
                         Arrays.asList(
