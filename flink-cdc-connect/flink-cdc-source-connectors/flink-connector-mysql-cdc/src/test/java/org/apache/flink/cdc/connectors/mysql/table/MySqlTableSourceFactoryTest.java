--- conflicted
+++ resolved
@@ -58,6 +58,7 @@
 import static org.apache.flink.cdc.connectors.mysql.source.config.MySqlSourceOptions.SCAN_INCREMENTAL_SNAPSHOT_UNBOUNDED_CHUNK_FIRST;
 import static org.apache.flink.cdc.connectors.mysql.source.config.MySqlSourceOptions.SCAN_SNAPSHOT_FETCH_SIZE;
 import static org.apache.flink.cdc.connectors.mysql.source.config.MySqlSourceOptions.USE_LEGACY_JSON_FORMAT;
+import static org.junit.jupiter.api.Assertions.assertEquals;
 
 /** Test for {@link MySqlTableSource} created by {@link MySqlTableSourceFactory}. */
 class MySqlTableSourceFactoryTest {
@@ -126,16 +127,12 @@
                         HEARTBEAT_INTERVAL.defaultValue(),
                         null,
                         SCAN_INCREMENTAL_SNAPSHOT_BACKFILL_SKIP.defaultValue(),
-<<<<<<< HEAD
-                        null);
-        assertEquals(expectedSource, actualSource);
-=======
-                        PARSE_ONLINE_SCHEMA_CHANGES.defaultValue(),
-                        USE_LEGACY_JSON_FORMAT.defaultValue(),
-                        SCAN_INCREMENTAL_SNAPSHOT_UNBOUNDED_CHUNK_FIRST.defaultValue(),
-                        false);
-        Assertions.assertThat(actualSource).isEqualTo(expectedSource);
->>>>>>> 0842feea
+                        PARSE_ONLINE_SCHEMA_CHANGES.defaultValue(),
+                        USE_LEGACY_JSON_FORMAT.defaultValue(),
+                        SCAN_INCREMENTAL_SNAPSHOT_UNBOUNDED_CHUNK_FIRST.defaultValue(),
+                        false,
+                        null);
+        Assertions.assertThat(actualSource).isEqualTo(expectedSource);
     }
 
     @Test
@@ -181,16 +178,12 @@
                         HEARTBEAT_INTERVAL.defaultValue(),
                         "testCol",
                         SCAN_INCREMENTAL_SNAPSHOT_BACKFILL_SKIP.defaultValue(),
-<<<<<<< HEAD
-                        null);
-        assertEquals(expectedSource, actualSource);
-=======
-                        PARSE_ONLINE_SCHEMA_CHANGES.defaultValue(),
-                        USE_LEGACY_JSON_FORMAT.defaultValue(),
-                        SCAN_INCREMENTAL_SNAPSHOT_UNBOUNDED_CHUNK_FIRST.defaultValue(),
-                        false);
-        Assertions.assertThat(actualSource).isEqualTo(expectedSource);
->>>>>>> 0842feea
+                        PARSE_ONLINE_SCHEMA_CHANGES.defaultValue(),
+                        USE_LEGACY_JSON_FORMAT.defaultValue(),
+                        SCAN_INCREMENTAL_SNAPSHOT_UNBOUNDED_CHUNK_FIRST.defaultValue(),
+                        false,
+                        null);
+        Assertions.assertThat(actualSource).isEqualTo(expectedSource);
     }
 
     @Test
@@ -232,16 +225,12 @@
                         HEARTBEAT_INTERVAL.defaultValue(),
                         null,
                         SCAN_INCREMENTAL_SNAPSHOT_BACKFILL_SKIP.defaultValue(),
-<<<<<<< HEAD
-                        null);
-        assertEquals(expectedSource, actualSource);
-=======
-                        PARSE_ONLINE_SCHEMA_CHANGES.defaultValue(),
-                        USE_LEGACY_JSON_FORMAT.defaultValue(),
-                        SCAN_INCREMENTAL_SNAPSHOT_UNBOUNDED_CHUNK_FIRST.defaultValue(),
-                        false);
-        Assertions.assertThat(actualSource).isEqualTo(expectedSource);
->>>>>>> 0842feea
+                        PARSE_ONLINE_SCHEMA_CHANGES.defaultValue(),
+                        USE_LEGACY_JSON_FORMAT.defaultValue(),
+                        SCAN_INCREMENTAL_SNAPSHOT_UNBOUNDED_CHUNK_FIRST.defaultValue(),
+                        false,
+                        null);
+        Assertions.assertThat(actualSource).isEqualTo(expectedSource);
     }
 
     @Test
@@ -281,20 +270,16 @@
                         HEARTBEAT_INTERVAL.defaultValue(),
                         null,
                         SCAN_INCREMENTAL_SNAPSHOT_BACKFILL_SKIP.defaultValue(),
-<<<<<<< HEAD
-                        null);
-        assertEquals(expectedSource, actualSource);
-=======
-                        PARSE_ONLINE_SCHEMA_CHANGES.defaultValue(),
-                        USE_LEGACY_JSON_FORMAT.defaultValue(),
-                        SCAN_INCREMENTAL_SNAPSHOT_UNBOUNDED_CHUNK_FIRST.defaultValue(),
-                        false);
-        Assertions.assertThat(actualSource).isEqualTo(expectedSource);
->>>>>>> 0842feea
-    }
-
-    @Test
-    void testOptionalProperties() {
+                        PARSE_ONLINE_SCHEMA_CHANGES.defaultValue(),
+                        USE_LEGACY_JSON_FORMAT.defaultValue(),
+                        SCAN_INCREMENTAL_SNAPSHOT_UNBOUNDED_CHUNK_FIRST.defaultValue(),
+                        false,
+                        null);
+        Assertions.assertThat(actualSource).isEqualTo(expectedSource);
+    }
+
+    @Test
+    public void testOptionalProperties() {
         Map<String, String> options = getAllOptions();
         options.put("port", "3307");
         options.put("server-id", "4321");
@@ -309,11 +294,8 @@
         options.put("scan.incremental.snapshot.chunk.key-column", "testCol");
         options.put("scan.incremental.close-idle-reader.enabled", "true");
         options.put("scan.incremental.snapshot.backfill.skip", "true");
-<<<<<<< HEAD
+        options.put("use.legacy.json.format", "true");
         options.put("scan.snapshot.filter", "id > 200");
-=======
-        options.put("use.legacy.json.format", "true");
->>>>>>> 0842feea
 
         DynamicTableSource actualSource = createTableSource(options);
         Properties dbzProperties = new Properties();
@@ -351,19 +333,14 @@
                         Duration.ofMillis(15213),
                         "testCol",
                         true,
-<<<<<<< HEAD
+                        true,
+                        PARSE_ONLINE_SCHEMA_CHANGES.defaultValue(),
+                        true,
+                        SCAN_INCREMENTAL_SNAPSHOT_UNBOUNDED_CHUNK_FIRST.defaultValue(),
                         "id > 200");
-        assertEquals(expectedSource, actualSource);
-        assertTrue(actualSource instanceof MySqlTableSource);
-=======
-                        PARSE_ONLINE_SCHEMA_CHANGES.defaultValue(),
-                        true,
-                        SCAN_INCREMENTAL_SNAPSHOT_UNBOUNDED_CHUNK_FIRST.defaultValue(),
-                        false);
         Assertions.assertThat(actualSource)
                 .isEqualTo(expectedSource)
                 .isInstanceOf(MySqlTableSource.class);
->>>>>>> 0842feea
         MySqlTableSource actualMySqlTableSource = (MySqlTableSource) actualSource;
         Properties parellelProperties = new Properties();
         parellelProperties.put("test", "test");
@@ -416,16 +393,12 @@
                         HEARTBEAT_INTERVAL.defaultValue(),
                         null,
                         SCAN_INCREMENTAL_SNAPSHOT_BACKFILL_SKIP.defaultValue(),
-<<<<<<< HEAD
-                        null);
-        assertEquals(expectedSource, actualSource);
-=======
-                        PARSE_ONLINE_SCHEMA_CHANGES.defaultValue(),
-                        USE_LEGACY_JSON_FORMAT.defaultValue(),
-                        SCAN_INCREMENTAL_SNAPSHOT_UNBOUNDED_CHUNK_FIRST.defaultValue(),
-                        false);
-        Assertions.assertThat(actualSource).isEqualTo(expectedSource);
->>>>>>> 0842feea
+                        PARSE_ONLINE_SCHEMA_CHANGES.defaultValue(),
+                        USE_LEGACY_JSON_FORMAT.defaultValue(),
+                        SCAN_INCREMENTAL_SNAPSHOT_UNBOUNDED_CHUNK_FIRST.defaultValue(),
+                        false,
+                        null);
+        Assertions.assertThat(actualSource).isEqualTo(expectedSource);
     }
 
     @Test
@@ -463,16 +436,12 @@
                         HEARTBEAT_INTERVAL.defaultValue(),
                         null,
                         SCAN_INCREMENTAL_SNAPSHOT_BACKFILL_SKIP.defaultValue(),
-<<<<<<< HEAD
-                        null);
-        assertEquals(expectedSource, actualSource);
-=======
-                        PARSE_ONLINE_SCHEMA_CHANGES.defaultValue(),
-                        USE_LEGACY_JSON_FORMAT.defaultValue(),
-                        SCAN_INCREMENTAL_SNAPSHOT_UNBOUNDED_CHUNK_FIRST.defaultValue(),
-                        false);
-        Assertions.assertThat(actualSource).isEqualTo(expectedSource);
->>>>>>> 0842feea
+                        PARSE_ONLINE_SCHEMA_CHANGES.defaultValue(),
+                        USE_LEGACY_JSON_FORMAT.defaultValue(),
+                        SCAN_INCREMENTAL_SNAPSHOT_UNBOUNDED_CHUNK_FIRST.defaultValue(),
+                        false,
+                        null);
+        Assertions.assertThat(actualSource).isEqualTo(expectedSource);
     }
 
     @Test
@@ -511,16 +480,12 @@
                         HEARTBEAT_INTERVAL.defaultValue(),
                         null,
                         SCAN_INCREMENTAL_SNAPSHOT_BACKFILL_SKIP.defaultValue(),
-<<<<<<< HEAD
+                        PARSE_ONLINE_SCHEMA_CHANGES.defaultValue(),
+                        USE_LEGACY_JSON_FORMAT.defaultValue(),
+                        SCAN_INCREMENTAL_SNAPSHOT_UNBOUNDED_CHUNK_FIRST.defaultValue(),
+                        false,
                         null);
         assertEquals(expectedSource, actualSource);
-=======
-                        PARSE_ONLINE_SCHEMA_CHANGES.defaultValue(),
-                        USE_LEGACY_JSON_FORMAT.defaultValue(),
-                        SCAN_INCREMENTAL_SNAPSHOT_UNBOUNDED_CHUNK_FIRST.defaultValue(),
-                        false);
-        Assertions.assertThat(actualSource).isEqualTo(expectedSource);
->>>>>>> 0842feea
     }
 
     @Test
@@ -560,16 +525,12 @@
                         HEARTBEAT_INTERVAL.defaultValue(),
                         null,
                         SCAN_INCREMENTAL_SNAPSHOT_BACKFILL_SKIP.defaultValue(),
-<<<<<<< HEAD
-                        null);
-        assertEquals(expectedSource, actualSource);
-=======
-                        PARSE_ONLINE_SCHEMA_CHANGES.defaultValue(),
-                        USE_LEGACY_JSON_FORMAT.defaultValue(),
-                        SCAN_INCREMENTAL_SNAPSHOT_UNBOUNDED_CHUNK_FIRST.defaultValue(),
-                        false);
-        Assertions.assertThat(actualSource).isEqualTo(expectedSource);
->>>>>>> 0842feea
+                        PARSE_ONLINE_SCHEMA_CHANGES.defaultValue(),
+                        USE_LEGACY_JSON_FORMAT.defaultValue(),
+                        SCAN_INCREMENTAL_SNAPSHOT_UNBOUNDED_CHUNK_FIRST.defaultValue(),
+                        false,
+                        null);
+        Assertions.assertThat(actualSource).isEqualTo(expectedSource);
     }
 
     @Test
@@ -607,16 +568,12 @@
                         HEARTBEAT_INTERVAL.defaultValue(),
                         null,
                         SCAN_INCREMENTAL_SNAPSHOT_BACKFILL_SKIP.defaultValue(),
-<<<<<<< HEAD
-                        null);
-        assertEquals(expectedSource, actualSource);
-=======
-                        PARSE_ONLINE_SCHEMA_CHANGES.defaultValue(),
-                        USE_LEGACY_JSON_FORMAT.defaultValue(),
-                        SCAN_INCREMENTAL_SNAPSHOT_UNBOUNDED_CHUNK_FIRST.defaultValue(),
-                        false);
-        Assertions.assertThat(actualSource).isEqualTo(expectedSource);
->>>>>>> 0842feea
+                        PARSE_ONLINE_SCHEMA_CHANGES.defaultValue(),
+                        USE_LEGACY_JSON_FORMAT.defaultValue(),
+                        SCAN_INCREMENTAL_SNAPSHOT_UNBOUNDED_CHUNK_FIRST.defaultValue(),
+                        false,
+                        null);
+        Assertions.assertThat(actualSource).isEqualTo(expectedSource);
     }
 
     @Test
@@ -659,14 +616,11 @@
                         HEARTBEAT_INTERVAL.defaultValue(),
                         null,
                         SCAN_INCREMENTAL_SNAPSHOT_BACKFILL_SKIP.defaultValue(),
-<<<<<<< HEAD
-                        null);
-=======
-                        PARSE_ONLINE_SCHEMA_CHANGES.defaultValue(),
-                        USE_LEGACY_JSON_FORMAT.defaultValue(),
-                        SCAN_INCREMENTAL_SNAPSHOT_UNBOUNDED_CHUNK_FIRST.defaultValue(),
-                        false);
->>>>>>> 0842feea
+                        PARSE_ONLINE_SCHEMA_CHANGES.defaultValue(),
+                        USE_LEGACY_JSON_FORMAT.defaultValue(),
+                        SCAN_INCREMENTAL_SNAPSHOT_UNBOUNDED_CHUNK_FIRST.defaultValue(),
+                        false,
+                        null);
         expectedSource.producedDataType = SCHEMA_WITH_METADATA.toSourceRowDataType();
         expectedSource.metadataKeys = Arrays.asList("op_ts", "database_name");
 
@@ -869,7 +823,8 @@
                         true,
                         true,
                         true,
-                        false);
+                        false,
+                        null);
         Assertions.assertThat(actualSource).isEqualTo(expectedSource);
     }
 
