<?xml version="1.0" encoding="UTF-8"?>
<!--
Licensed to the Apache Software Foundation (ASF) under one or more
contributor license agreements.  See the NOTICE file distributed with
this work for additional information regarding copyright ownership.
The ASF licenses this file to You under the Apache License, Version 2.0
(the "License"); you may not use this file except in compliance with
the License.  You may obtain a copy of the License at

     http://www.apache.org/licenses/LICENSE-2.0

Unless required by applicable law or agreed to in writing, software
distributed under the License is distributed on an "AS IS" BASIS,
WITHOUT WARRANTIES OR CONDITIONS OF ANY KIND, either express or implied.
See the License for the specific language governing permissions and
limitations under the License.
-->
<project xmlns="http://maven.apache.org/POM/4.0.0"
         xmlns:xsi="http://www.w3.org/2001/XMLSchema-instance"
         xsi:schemaLocation="http://maven.apache.org/POM/4.0.0 http://maven.apache.org/xsd/maven-4.0.0.xsd">
    <parent>
        <artifactId>flink-cdc-connect</artifactId>
        <groupId>org.apache.flink</groupId>
        <version>${revision}</version>
    </parent>
    <modelVersion>4.0.0</modelVersion>

    <artifactId>flink-cdc-pipeline-connectors</artifactId>
    <packaging>pom</packaging>
    <modules>
        <module>flink-cdc-pipeline-connector-values</module>
        <module>flink-cdc-pipeline-connector-mysql</module>
        <module>flink-cdc-pipeline-connector-doris</module>
        <module>flink-cdc-pipeline-connector-starrocks</module>
<<<<<<< HEAD
        <module>flink-cdc-pipeline-connector-paimon</module>
=======
        <module>flink-cdc-pipeline-connector-kafka</module>
>>>>>>> 253ef925
    </modules>

    <dependencies>
        <dependency>
            <groupId>org.apache.flink</groupId>
            <artifactId>flink-cdc-common</artifactId>
            <version>${project.version}</version>
            <scope>provided</scope>
        </dependency>

        <dependency>
            <groupId>org.apache.flink</groupId>
            <artifactId>flink-cdc-runtime</artifactId>
            <version>${project.version}</version>
            <scope>provided</scope>
        </dependency>
    </dependencies>

</project><|MERGE_RESOLUTION|>--- conflicted
+++ resolved
@@ -32,11 +32,8 @@
         <module>flink-cdc-pipeline-connector-mysql</module>
         <module>flink-cdc-pipeline-connector-doris</module>
         <module>flink-cdc-pipeline-connector-starrocks</module>
-<<<<<<< HEAD
+        <module>flink-cdc-pipeline-connector-kafka</module>
         <module>flink-cdc-pipeline-connector-paimon</module>
-=======
-        <module>flink-cdc-pipeline-connector-kafka</module>
->>>>>>> 253ef925
     </modules>
 
     <dependencies>
