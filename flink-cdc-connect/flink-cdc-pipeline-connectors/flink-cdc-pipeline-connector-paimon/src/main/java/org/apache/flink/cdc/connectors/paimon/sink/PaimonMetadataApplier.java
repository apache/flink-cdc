/*
 * Licensed to the Apache Software Foundation (ASF) under one or more
 * contributor license agreements.  See the NOTICE file distributed with
 * this work for additional information regarding copyright ownership.
 * The ASF licenses this file to You under the Apache License, Version 2.0
 * (the "License"); you may not use this file except in compliance with
 * the License.  You may obtain a copy of the License at
 *
 *      http://www.apache.org/licenses/LICENSE-2.0
 *
 * Unless required by applicable law or agreed to in writing, software
 * distributed under the License is distributed on an "AS IS" BASIS,
 * WITHOUT WARRANTIES OR CONDITIONS OF ANY KIND, either express or implied.
 * See the License for the specific language governing permissions and
 * limitations under the License.
 */

package org.apache.flink.cdc.connectors.paimon.sink;

import org.apache.flink.cdc.common.event.AddColumnEvent;
import org.apache.flink.cdc.common.event.AlterColumnTypeEvent;
import org.apache.flink.cdc.common.event.CreateTableEvent;
import org.apache.flink.cdc.common.event.DropColumnEvent;
import org.apache.flink.cdc.common.event.RenameColumnEvent;
import org.apache.flink.cdc.common.event.SchemaChangeEvent;
import org.apache.flink.cdc.common.event.SchemaChangeEventType;
import org.apache.flink.cdc.common.event.TableId;
import org.apache.flink.cdc.common.event.visitor.SchemaChangeEventVisitor;
import org.apache.flink.cdc.common.exceptions.SchemaEvolveException;
import org.apache.flink.cdc.common.exceptions.UnsupportedSchemaChangeEventException;
import org.apache.flink.cdc.common.schema.Column;
import org.apache.flink.cdc.common.schema.Schema;
import org.apache.flink.cdc.common.sink.MetadataApplier;
import org.apache.flink.cdc.common.types.DataType;
import org.apache.flink.cdc.common.types.utils.DataTypeUtils;

import org.apache.flink.shaded.guava31.com.google.common.collect.Sets;

import org.apache.paimon.CoreOptions;
import org.apache.paimon.catalog.Catalog;
import org.apache.paimon.catalog.Identifier;
import org.apache.paimon.flink.FlinkCatalogFactory;
import org.apache.paimon.flink.LogicalTypeConversion;
import org.apache.paimon.options.Options;
import org.apache.paimon.schema.SchemaChange;
import org.apache.paimon.table.Table;
import org.apache.paimon.types.DataField;
import org.slf4j.Logger;
import org.slf4j.LoggerFactory;

import java.util.ArrayList;
import java.util.HashMap;
import java.util.List;
import java.util.Map;
import java.util.Objects;
import java.util.Set;
import java.util.stream.Collectors;

import static org.apache.flink.cdc.common.utils.Preconditions.checkArgument;
import static org.apache.flink.cdc.common.utils.Preconditions.checkNotNull;

/**
 * A {@code MetadataApplier} that applies metadata changes to Paimon. Support primary key table
 * only.
 */
public class PaimonMetadataApplier implements MetadataApplier {

    private static final Logger LOG = LoggerFactory.getLogger(PaimonMetadataApplier.class);

    // Catalog is unSerializable.
    private transient Catalog catalog;

    // currently, we set table options for all tables using the same options.
    private final Map<String, String> tableOptions;

    private final Options catalogOptions;

    private final Map<TableId, List<String>> partitionMaps;

    private Set<SchemaChangeEventType> enabledSchemaEvolutionTypes;

    public PaimonMetadataApplier(Options catalogOptions) {
        this.catalogOptions = catalogOptions;
        this.tableOptions = new HashMap<>();
        this.partitionMaps = new HashMap<>();
        this.enabledSchemaEvolutionTypes = getSupportedSchemaEvolutionTypes();
    }

    public PaimonMetadataApplier(
            Options catalogOptions,
            Map<String, String> tableOptions,
            Map<TableId, List<String>> partitionMaps) {
        this.catalogOptions = catalogOptions;
        this.tableOptions = tableOptions;
        this.partitionMaps = partitionMaps;
        this.enabledSchemaEvolutionTypes = getSupportedSchemaEvolutionTypes();
    }

    @Override
    public MetadataApplier setAcceptedSchemaEvolutionTypes(
            Set<SchemaChangeEventType> schemaEvolutionTypes) {
        this.enabledSchemaEvolutionTypes = schemaEvolutionTypes;
        return this;
    }

    @Override
    public boolean acceptsSchemaEvolutionType(SchemaChangeEventType schemaChangeEventType) {
        return enabledSchemaEvolutionTypes.contains(schemaChangeEventType);
    }

    @Override
    public Set<SchemaChangeEventType> getSupportedSchemaEvolutionTypes() {
        return Sets.newHashSet(
                SchemaChangeEventType.CREATE_TABLE,
                SchemaChangeEventType.ADD_COLUMN,
                SchemaChangeEventType.DROP_COLUMN,
                SchemaChangeEventType.RENAME_COLUMN,
                SchemaChangeEventType.ALTER_COLUMN_TYPE);
    }

    @Override
    public void applySchemaChange(SchemaChangeEvent schemaChangeEvent)
            throws SchemaEvolveException {
        if (catalog == null) {
            catalog = FlinkCatalogFactory.createPaimonCatalog(catalogOptions);
        }
        SchemaChangeEventVisitor.visit(
                schemaChangeEvent,
                addColumnEvent -> {
                    applyAddColumn(addColumnEvent);
                    return null;
                },
                alterColumnTypeEvent -> {
                    applyAlterColumnType(alterColumnTypeEvent);
                    return null;
                },
                createTableEvent -> {
                    applyCreateTable(createTableEvent);
                    return null;
                },
                dropColumnEvent -> {
                    applyDropColumn(dropColumnEvent);
                    return null;
                },
                dropTableEvent -> {
                    throw new UnsupportedSchemaChangeEventException(dropTableEvent);
                },
                renameColumnEvent -> {
                    applyRenameColumn(renameColumnEvent);
                    return null;
                },
                truncateTableEvent -> {
                    throw new UnsupportedSchemaChangeEventException(truncateTableEvent);
                });
    }

    private void applyCreateTable(CreateTableEvent event) throws SchemaEvolveException {
        try {
            if (!catalog.databaseExists(event.tableId().getSchemaName())) {
                catalog.createDatabase(event.tableId().getSchemaName(), true);
            }
            Schema schema = event.getSchema();
            org.apache.paimon.schema.Schema.Builder builder =
                    new org.apache.paimon.schema.Schema.Builder();
            schema.getColumns()
                    .forEach(
                            (column) ->
                                    builder.column(
                                            column.getName(),
                                            LogicalTypeConversion.toDataType(
                                                    DataTypeUtils.toFlinkDataType(column.getType())
                                                            .getLogicalType())));
            builder.primaryKey(schema.primaryKeys().toArray(new String[0]));
            if (partitionMaps.containsKey(event.tableId())) {
                builder.partitionKeys(partitionMaps.get(event.tableId()));
            } else if (schema.partitionKeys() != null && !schema.partitionKeys().isEmpty()) {
                builder.partitionKeys(schema.partitionKeys());
            }
            builder.options(tableOptions);
            builder.options(schema.options());
            catalog.createTable(
                    new Identifier(event.tableId().getSchemaName(), event.tableId().getTableName()),
                    builder.build(),
                    true);
        } catch (Catalog.TableAlreadyExistException
                | Catalog.DatabaseNotExistException
                | Catalog.DatabaseAlreadyExistException e) {
            throw new SchemaEvolveException(event, e.getMessage(), e);
        }
    }

<<<<<<< HEAD
    private void applyCreateTable(CreateTableEvent event)
            throws Catalog.DatabaseAlreadyExistException, Catalog.TableAlreadyExistException,
                    Catalog.DatabaseNotExistException, Catalog.ColumnAlreadyExistException,
                    Catalog.TableNotExistException, Catalog.ColumnNotExistException {
        if (!catalog.databaseExists(event.tableId().getSchemaName())) {
            catalog.createDatabase(event.tableId().getSchemaName(), true);
        }
        Schema schema = event.getSchema();
        Identifier identifier =
                new Identifier(event.tableId().getSchemaName(), event.tableId().getTableName());
        org.apache.paimon.schema.Schema.Builder builder =
                new org.apache.paimon.schema.Schema.Builder();
        schema.getColumns()
                .forEach(
                        (column) ->
                                builder.column(
                                        column.getName(),
                                        LogicalTypeConversion.toDataType(
                                                DataTypeUtils.toFlinkDataType(column.getType())
                                                        .getLogicalType())));
        builder.primaryKey(schema.primaryKeys().toArray(new String[0]));
        if (partitionMaps.containsKey(event.tableId())) {
            builder.partitionKeys(partitionMaps.get(event.tableId()));
        } else if (schema.partitionKeys() != null && !schema.partitionKeys().isEmpty()) {
            builder.partitionKeys(schema.partitionKeys());
        }
        builder.options(tableOptions);
        builder.options(schema.options());
        if (catalog.tableExists(identifier)) {
            alterTableSchema(event, identifier, tableOptions);
        } else {
            catalog.createTable(identifier, builder.build(), true);
        }
    }

    private void alterTableSchema(
            CreateTableEvent event, Identifier identifier, Map<String, String> tableOptions)
            throws Catalog.TableNotExistException, Catalog.ColumnAlreadyExistException,
                    Catalog.ColumnNotExistException {
        Table paimonTable = catalog.getTable(identifier);
        List<SchemaChange> tableChangeList = new ArrayList<>();

        // doesn't support altering bucket here
        tableOptions.remove(CoreOptions.BUCKET.key());
        Map<String, String> oldOptions = paimonTable.options();
        Set<String> immutableOptionKeys = CoreOptions.getImmutableOptionKeys();
        tableOptions
                .entrySet()
                .removeIf(
                        entry ->
                                immutableOptionKeys.contains(entry.getKey())
                                        || Objects.equals(
                                                oldOptions.get(entry.getKey()), entry.getValue()));
        // alter the table dynamic options
        List<SchemaChange> optionChanges =
                tableOptions.entrySet().stream()
                        .map(entry -> SchemaChange.setOption(entry.getKey(), entry.getValue()))
                        .collect(Collectors.toList());

        tableChangeList.addAll(optionChanges);

        Map<String, DataField> oldColumns = new HashMap<>();
        for (DataField oldField : paimonTable.rowType().getFields()) {
            oldColumns.put(oldField.name(), oldField);
        }

        List<Column> newColumns = event.getSchema().getColumns();

        String referenceColumnName = null;
        for (int i = 0; i < newColumns.size(); i++) {
            Column newColumn = newColumns.get(i);
            String columnName = newColumn.getName();
            DataType columnType = newColumn.getType();
            String columnComment = newColumn.getComment();

            DataField oldColumn = oldColumns.get(columnName);

            if (oldColumns.containsKey(columnName)) {
                // alter column type
                if (!oldColumn
                        .type()
                        .equals(
                                LogicalTypeConversion.toDataType(
                                        DataTypeUtils.toFlinkDataType(columnType)
                                                .getLogicalType()))) {
                    tableChangeList.add(
                            SchemaChangeProvider.updateColumnType(columnName, columnType));
                }
                // alter column comment
                if (columnComment != null && !columnComment.equals(oldColumn.description())) {
                    tableChangeList.add(
                            SchemaChange.updateColumnComment(
                                    new String[] {columnName}, columnComment));
                }
            } else {
                // add column
                AddColumnEvent.ColumnWithPosition columnWithPosition =
                        new AddColumnEvent.ColumnWithPosition(
                                Column.physicalColumn(columnName, columnType, columnComment));
                // i ==0: new column is the first column
                SchemaChange.Move move =
                        (i == 0)
                                ? SchemaChange.Move.first(columnName)
                                : SchemaChange.Move.after(columnName, referenceColumnName);
                SchemaChange tableChange = SchemaChangeProvider.add(columnWithPosition, move);
                tableChangeList.add(tableChange);
            }
            referenceColumnName = columnName;
        }

        if (!tableChangeList.isEmpty()) {
            catalog.alterTable(identifier, tableChangeList, true);
        }
    }

    private void applyAddColumn(AddColumnEvent event)
            throws Catalog.TableNotExistException, Catalog.ColumnAlreadyExistException,
                    Catalog.ColumnNotExistException {
        List<SchemaChange> tableChangeList = applyAddColumnEventWithPosition(event);
        catalog.alterTable(
                new Identifier(event.tableId().getSchemaName(), event.tableId().getTableName()),
                tableChangeList,
                true);
=======
    private void applyAddColumn(AddColumnEvent event) throws SchemaEvolveException {
        try {
            List<SchemaChange> tableChangeList = applyAddColumnEventWithPosition(event);
            catalog.alterTable(
                    new Identifier(event.tableId().getSchemaName(), event.tableId().getTableName()),
                    tableChangeList,
                    true);
        } catch (Catalog.TableNotExistException
                | Catalog.ColumnAlreadyExistException
                | Catalog.ColumnNotExistException e) {
            throw new SchemaEvolveException(event, e.getMessage(), e);
        }
>>>>>>> 060d2032
    }

    private List<SchemaChange> applyAddColumnEventWithPosition(AddColumnEvent event)
            throws SchemaEvolveException {
        try {
            List<SchemaChange> tableChangeList = new ArrayList<>();
            for (AddColumnEvent.ColumnWithPosition columnWithPosition : event.getAddedColumns()) {
                SchemaChange tableChange;
                switch (columnWithPosition.getPosition()) {
                    case FIRST:
                        tableChange =
                                SchemaChangeProvider.add(
                                        columnWithPosition,
                                        SchemaChange.Move.first(
                                                columnWithPosition.getAddColumn().getName()));
                        tableChangeList.add(tableChange);
                        break;
                    case LAST:
                        SchemaChange schemaChangeWithLastPosition =
                                SchemaChangeProvider.add(columnWithPosition);
                        tableChangeList.add(schemaChangeWithLastPosition);
                        break;
                    case BEFORE:
                        SchemaChange schemaChangeWithBeforePosition =
                                applyAddColumnWithBeforePosition(
                                        event.tableId().getSchemaName(),
                                        event.tableId().getTableName(),
                                        columnWithPosition);
                        tableChangeList.add(schemaChangeWithBeforePosition);
                        break;
                    case AFTER:
                        checkNotNull(
                                columnWithPosition.getExistedColumnName(),
                                "Existing column name must be provided for AFTER position");
                        SchemaChange.Move after =
                                SchemaChange.Move.after(
                                        columnWithPosition.getAddColumn().getName(),
                                        columnWithPosition.getExistedColumnName());
                        tableChange = SchemaChangeProvider.add(columnWithPosition, after);
                        tableChangeList.add(tableChange);
                        break;
                    default:
                        throw new SchemaEvolveException(
                                event,
                                "Unknown column position: " + columnWithPosition.getPosition());
                }
            }
            return tableChangeList;
        } catch (Catalog.TableNotExistException e) {
            throw new SchemaEvolveException(event, e.getMessage(), e);
        }
    }

    private SchemaChange applyAddColumnWithBeforePosition(
            String schemaName,
            String tableName,
            AddColumnEvent.ColumnWithPosition columnWithPosition)
            throws Catalog.TableNotExistException {
        String existedColumnName = columnWithPosition.getExistedColumnName();
        Table table = catalog.getTable(new Identifier(schemaName, tableName));
        List<String> columnNames = table.rowType().getFieldNames();
        int index = checkColumnPosition(existedColumnName, columnNames);
        SchemaChange.Move after =
                SchemaChange.Move.after(
                        columnWithPosition.getAddColumn().getName(), columnNames.get(index - 1));

        return SchemaChangeProvider.add(columnWithPosition, after);
    }

    private int checkColumnPosition(String existedColumnName, List<String> columnNames) {
        if (existedColumnName == null) {
            return 0;
        }
        int index = columnNames.indexOf(existedColumnName);
        checkArgument(index != -1, "Column %s not found", existedColumnName);
        return index;
    }

    private void applyDropColumn(DropColumnEvent event) throws SchemaEvolveException {
        try {
            List<SchemaChange> tableChangeList = new ArrayList<>();
            event.getDroppedColumnNames()
                    .forEach((column) -> tableChangeList.add(SchemaChangeProvider.drop(column)));
            catalog.alterTable(
                    new Identifier(event.tableId().getSchemaName(), event.tableId().getTableName()),
                    tableChangeList,
                    true);
        } catch (Catalog.TableNotExistException
                | Catalog.ColumnAlreadyExistException
                | Catalog.ColumnNotExistException e) {
            throw new SchemaEvolveException(event, e.getMessage(), e);
        }
    }

    private void applyRenameColumn(RenameColumnEvent event) throws SchemaEvolveException {
        try {
            List<SchemaChange> tableChangeList = new ArrayList<>();
            event.getNameMapping()
                    .forEach(
                            (oldName, newName) ->
                                    tableChangeList.add(
                                            SchemaChangeProvider.rename(oldName, newName)));
            catalog.alterTable(
                    new Identifier(event.tableId().getSchemaName(), event.tableId().getTableName()),
                    tableChangeList,
                    true);
        } catch (Catalog.TableNotExistException
                | Catalog.ColumnAlreadyExistException
                | Catalog.ColumnNotExistException e) {
            throw new SchemaEvolveException(event, e.getMessage(), e);
        }
    }

    private void applyAlterColumnType(AlterColumnTypeEvent event) throws SchemaEvolveException {
        try {
            List<SchemaChange> tableChangeList = new ArrayList<>();
            event.getTypeMapping()
                    .forEach(
                            (oldName, newType) ->
                                    tableChangeList.add(
                                            SchemaChangeProvider.updateColumnType(
                                                    oldName, newType)));
            catalog.alterTable(
                    new Identifier(event.tableId().getSchemaName(), event.tableId().getTableName()),
                    tableChangeList,
                    true);
        } catch (Catalog.TableNotExistException
                | Catalog.ColumnAlreadyExistException
                | Catalog.ColumnNotExistException e) {
            throw new SchemaEvolveException(event, e.getMessage(), e);
        }
    }
}<|MERGE_RESOLUTION|>--- conflicted
+++ resolved
@@ -29,13 +29,16 @@
 import org.apache.flink.cdc.common.exceptions.SchemaEvolveException;
 import org.apache.flink.cdc.common.exceptions.UnsupportedSchemaChangeEventException;
 import org.apache.flink.cdc.common.schema.Column;
+import org.apache.flink.cdc.common.schema.Column;
 import org.apache.flink.cdc.common.schema.Schema;
 import org.apache.flink.cdc.common.sink.MetadataApplier;
 import org.apache.flink.cdc.common.types.DataType;
+import org.apache.flink.cdc.common.types.DataType;
 import org.apache.flink.cdc.common.types.utils.DataTypeUtils;
 
 import org.apache.flink.shaded.guava31.com.google.common.collect.Sets;
 
+import org.apache.paimon.CoreOptions;
 import org.apache.paimon.CoreOptions;
 import org.apache.paimon.catalog.Catalog;
 import org.apache.paimon.catalog.Identifier;
@@ -45,6 +48,7 @@
 import org.apache.paimon.schema.SchemaChange;
 import org.apache.paimon.table.Table;
 import org.apache.paimon.types.DataField;
+import org.apache.paimon.types.DataField;
 import org.slf4j.Logger;
 import org.slf4j.LoggerFactory;
 
@@ -53,7 +57,9 @@
 import java.util.List;
 import java.util.Map;
 import java.util.Objects;
+import java.util.Objects;
 import java.util.Set;
+import java.util.stream.Collectors;
 import java.util.stream.Collectors;
 
 import static org.apache.flink.cdc.common.utils.Preconditions.checkArgument;
@@ -160,6 +166,8 @@
                 catalog.createDatabase(event.tableId().getSchemaName(), true);
             }
             Schema schema = event.getSchema();
+            Identifier identifier =
+                    new Identifier(event.tableId().getSchemaName(), event.tableId().getTableName());
             org.apache.paimon.schema.Schema.Builder builder =
                     new org.apache.paimon.schema.Schema.Builder();
             schema.getColumns()
@@ -178,10 +186,14 @@
             }
             builder.options(tableOptions);
             builder.options(schema.options());
-            catalog.createTable(
-                    new Identifier(event.tableId().getSchemaName(), event.tableId().getTableName()),
-                    builder.build(),
-                    true);
+            if (catalog.tableExists(identifier)) {
+                alterTableSchema(event, identifier, tableOptions);
+            } else {
+                catalog.createTable(
+                        new Identifier(event.tableId().getSchemaName(), event.tableId().getTableName()),
+                        builder.build(),
+                        true);
+            }
         } catch (Catalog.TableAlreadyExistException
                 | Catalog.DatabaseNotExistException
                 | Catalog.DatabaseAlreadyExistException e) {
@@ -189,46 +201,10 @@
         }
     }
 
-<<<<<<< HEAD
-    private void applyCreateTable(CreateTableEvent event)
-            throws Catalog.DatabaseAlreadyExistException, Catalog.TableAlreadyExistException,
-                    Catalog.DatabaseNotExistException, Catalog.ColumnAlreadyExistException,
-                    Catalog.TableNotExistException, Catalog.ColumnNotExistException {
-        if (!catalog.databaseExists(event.tableId().getSchemaName())) {
-            catalog.createDatabase(event.tableId().getSchemaName(), true);
-        }
-        Schema schema = event.getSchema();
-        Identifier identifier =
-                new Identifier(event.tableId().getSchemaName(), event.tableId().getTableName());
-        org.apache.paimon.schema.Schema.Builder builder =
-                new org.apache.paimon.schema.Schema.Builder();
-        schema.getColumns()
-                .forEach(
-                        (column) ->
-                                builder.column(
-                                        column.getName(),
-                                        LogicalTypeConversion.toDataType(
-                                                DataTypeUtils.toFlinkDataType(column.getType())
-                                                        .getLogicalType())));
-        builder.primaryKey(schema.primaryKeys().toArray(new String[0]));
-        if (partitionMaps.containsKey(event.tableId())) {
-            builder.partitionKeys(partitionMaps.get(event.tableId()));
-        } else if (schema.partitionKeys() != null && !schema.partitionKeys().isEmpty()) {
-            builder.partitionKeys(schema.partitionKeys());
-        }
-        builder.options(tableOptions);
-        builder.options(schema.options());
-        if (catalog.tableExists(identifier)) {
-            alterTableSchema(event, identifier, tableOptions);
-        } else {
-            catalog.createTable(identifier, builder.build(), true);
-        }
-    }
-
     private void alterTableSchema(
             CreateTableEvent event, Identifier identifier, Map<String, String> tableOptions)
             throws Catalog.TableNotExistException, Catalog.ColumnAlreadyExistException,
-                    Catalog.ColumnNotExistException {
+            Catalog.ColumnNotExistException {
         Table paimonTable = catalog.getTable(identifier);
         List<SchemaChange> tableChangeList = new ArrayList<>();
 
@@ -242,7 +218,7 @@
                         entry ->
                                 immutableOptionKeys.contains(entry.getKey())
                                         || Objects.equals(
-                                                oldOptions.get(entry.getKey()), entry.getValue()));
+                                        oldOptions.get(entry.getKey()), entry.getValue()));
         // alter the table dynamic options
         List<SchemaChange> optionChanges =
                 tableOptions.entrySet().stream()
@@ -305,15 +281,6 @@
         }
     }
 
-    private void applyAddColumn(AddColumnEvent event)
-            throws Catalog.TableNotExistException, Catalog.ColumnAlreadyExistException,
-                    Catalog.ColumnNotExistException {
-        List<SchemaChange> tableChangeList = applyAddColumnEventWithPosition(event);
-        catalog.alterTable(
-                new Identifier(event.tableId().getSchemaName(), event.tableId().getTableName()),
-                tableChangeList,
-                true);
-=======
     private void applyAddColumn(AddColumnEvent event) throws SchemaEvolveException {
         try {
             List<SchemaChange> tableChangeList = applyAddColumnEventWithPosition(event);
@@ -326,7 +293,6 @@
                 | Catalog.ColumnNotExistException e) {
             throw new SchemaEvolveException(event, e.getMessage(), e);
         }
->>>>>>> 060d2032
     }
 
     private List<SchemaChange> applyAddColumnEventWithPosition(AddColumnEvent event)
