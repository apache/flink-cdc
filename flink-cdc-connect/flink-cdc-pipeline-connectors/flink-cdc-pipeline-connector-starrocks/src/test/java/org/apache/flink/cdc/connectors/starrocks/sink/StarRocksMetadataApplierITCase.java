/*
 * Licensed to the Apache Software Foundation (ASF) under one or more
 * contributor license agreements.  See the NOTICE file distributed with
 * this work for additional information regarding copyright ownership.
 * The ASF licenses this file to You under the Apache License, Version 2.0
 * (the "License"); you may not use this file except in compliance with
 * the License.  You may obtain a copy of the License at
 *
 *      http://www.apache.org/licenses/LICENSE-2.0
 *
 * Unless required by applicable law or agreed to in writing, software
 * distributed under the License is distributed on an "AS IS" BASIS,
 * WITHOUT WARRANTIES OR CONDITIONS OF ANY KIND, either express or implied.
 * See the License for the specific language governing permissions and
 * limitations under the License.
 */

package org.apache.flink.cdc.connectors.starrocks.sink;

import org.apache.flink.api.common.restartstrategy.RestartStrategies;
import org.apache.flink.api.common.typeinfo.TypeInformation;
import org.apache.flink.cdc.common.configuration.Configuration;
import org.apache.flink.cdc.common.data.binary.BinaryRecordData;
import org.apache.flink.cdc.common.data.binary.BinaryStringData;
import org.apache.flink.cdc.common.event.AddColumnEvent;
import org.apache.flink.cdc.common.event.AlterColumnTypeEvent;
import org.apache.flink.cdc.common.event.CreateTableEvent;
import org.apache.flink.cdc.common.event.DataChangeEvent;
import org.apache.flink.cdc.common.event.DropColumnEvent;
import org.apache.flink.cdc.common.event.DropTableEvent;
import org.apache.flink.cdc.common.event.Event;
import org.apache.flink.cdc.common.event.RenameColumnEvent;
import org.apache.flink.cdc.common.event.SchemaChangeEventTypeFamily;
import org.apache.flink.cdc.common.event.TableId;
import org.apache.flink.cdc.common.event.TruncateTableEvent;
import org.apache.flink.cdc.common.pipeline.SchemaChangeBehavior;
import org.apache.flink.cdc.common.schema.PhysicalColumn;
import org.apache.flink.cdc.common.schema.Schema;
import org.apache.flink.cdc.common.sink.DataSink;
import org.apache.flink.cdc.common.types.DataType;
import org.apache.flink.cdc.common.types.DataTypes;
import org.apache.flink.cdc.composer.definition.SinkDef;
import org.apache.flink.cdc.composer.flink.coordination.OperatorIDGenerator;
import org.apache.flink.cdc.composer.flink.translator.DataSinkTranslator;
import org.apache.flink.cdc.composer.flink.translator.OperatorUidGenerator;
import org.apache.flink.cdc.composer.flink.translator.SchemaOperatorTranslator;
import org.apache.flink.cdc.connectors.starrocks.sink.utils.StarRocksContainer;
import org.apache.flink.cdc.connectors.starrocks.sink.utils.StarRocksSinkTestBase;
import org.apache.flink.cdc.runtime.typeutils.BinaryRecordDataGenerator;
import org.apache.flink.streaming.api.datastream.DataStream;
import org.apache.flink.streaming.api.environment.StreamExecutionEnvironment;

import com.mysql.jdbc.exceptions.jdbc4.MySQLSyntaxErrorException;
import org.assertj.core.api.Assertions;
import org.junit.jupiter.api.AfterEach;
import org.junit.jupiter.api.BeforeAll;
import org.junit.jupiter.api.BeforeEach;
import org.junit.jupiter.api.Disabled;
import org.junit.jupiter.api.Test;

import java.util.ArrayList;
import java.util.Arrays;
import java.util.Collections;
import java.util.List;
import java.util.stream.Collectors;

import static org.apache.flink.cdc.common.pipeline.PipelineOptions.DEFAULT_SCHEMA_OPERATOR_RPC_TIMEOUT;
import static org.apache.flink.cdc.connectors.starrocks.sink.StarRocksDataSinkOptions.JDBC_URL;
import static org.apache.flink.cdc.connectors.starrocks.sink.StarRocksDataSinkOptions.LOAD_URL;
import static org.apache.flink.cdc.connectors.starrocks.sink.StarRocksDataSinkOptions.PASSWORD;
import static org.apache.flink.cdc.connectors.starrocks.sink.StarRocksDataSinkOptions.USERNAME;

/** IT tests for {@link StarRocksMetadataApplier}. */
class StarRocksMetadataApplierITCase extends StarRocksSinkTestBase {
    private static final StreamExecutionEnvironment env =
            StreamExecutionEnvironment.getExecutionEnvironment();

    @BeforeAll
    public static void before() {
        env.setParallelism(DEFAULT_PARALLELISM);
        env.enableCheckpointing(3000);
        env.setRestartStrategy(RestartStrategies.noRestart());
    }

    @BeforeEach
    public void initializeDatabase() {
        executeSql(
                String.format(
                        "CREATE DATABASE IF NOT EXISTS `%s`;",
                        StarRocksContainer.STARROCKS_DATABASE_NAME));
        LOG.info("Database {} created.", StarRocksContainer.STARROCKS_DATABASE_NAME);
    }

    @AfterEach
    public void destroyDatabase() {
        executeSql(String.format("DROP DATABASE %s;", StarRocksContainer.STARROCKS_DATABASE_NAME));
        LOG.info("Database {} destroyed.", StarRocksContainer.STARROCKS_DATABASE_NAME);
    }

    private List<Event> generateAddColumnEvents(TableId tableId) {
        Schema schema =
                Schema.newBuilder()
                        .column(new PhysicalColumn("id", DataTypes.INT().notNull(), null))
                        .column(new PhysicalColumn("number", DataTypes.DOUBLE(), null))
                        .column(new PhysicalColumn("name", DataTypes.VARCHAR(17), null))
                        .primaryKey("id")
                        .build();

        return Arrays.asList(
                new CreateTableEvent(tableId, schema),
                new AddColumnEvent(
                        tableId,
                        Collections.singletonList(
                                new AddColumnEvent.ColumnWithPosition(
                                        new PhysicalColumn("extra_date", DataTypes.DATE(), null)))),
                new AddColumnEvent(
                        tableId,
                        Collections.singletonList(
                                new AddColumnEvent.ColumnWithPosition(
                                        new PhysicalColumn(
                                                "extra_bool", DataTypes.BOOLEAN(), null)))),
                new AddColumnEvent(
                        tableId,
                        Collections.singletonList(
                                new AddColumnEvent.ColumnWithPosition(
                                        new PhysicalColumn(
                                                "extra_decimal",
                                                DataTypes.DECIMAL(17, 0),
                                                null)))));
    }

    private List<Event> generateDropColumnEvents(TableId tableId) {
        Schema schema =
                Schema.newBuilder()
                        .column(new PhysicalColumn("id", DataTypes.INT().notNull(), null))
                        .column(new PhysicalColumn("number", DataTypes.DOUBLE(), null))
                        .column(new PhysicalColumn("name", DataTypes.VARCHAR(17), null))
                        .primaryKey("id")
                        .build();

        return Arrays.asList(
                new CreateTableEvent(tableId, schema),
                new DropColumnEvent(tableId, Collections.singletonList("number")));
    }

    private List<Event> generateRenameColumnEvents(TableId tableId) {
        Schema schema =
                Schema.newBuilder()
                        .column(new PhysicalColumn("id", DataTypes.INT().notNull(), null))
                        .column(new PhysicalColumn("number", DataTypes.DOUBLE(), null))
                        .column(new PhysicalColumn("name", DataTypes.VARCHAR(17), null))
                        .primaryKey("id")
                        .build();

        return Arrays.asList(
                new CreateTableEvent(tableId, schema),
                new RenameColumnEvent(tableId, Collections.singletonMap("number", "kazu")),
                new RenameColumnEvent(tableId, Collections.singletonMap("name", "namae")));
    }

    private List<Event> generateAlterColumnTypeEvents(TableId tableId) {
        Schema schema =
                Schema.newBuilder()
                        .column(new PhysicalColumn("id", DataTypes.INT().notNull(), null))
                        .column(new PhysicalColumn("number", DataTypes.DOUBLE(), null))
                        .column(new PhysicalColumn("name", DataTypes.VARCHAR(17), null))
                        .primaryKey("id")
                        .build();

        return Arrays.asList(
                new CreateTableEvent(tableId, schema),
                new AlterColumnTypeEvent(
                        tableId, Collections.singletonMap("name", DataTypes.VARCHAR(19))));
    }

    private List<Event> generateNarrowingAlterColumnTypeEvents(TableId tableId) {
        Schema schema =
                Schema.newBuilder()
                        .column(new PhysicalColumn("id", DataTypes.INT().notNull(), null))
                        .column(new PhysicalColumn("number", DataTypes.DOUBLE(), null))
                        .column(new PhysicalColumn("name", DataTypes.VARCHAR(17), null))
                        .primaryKey("id")
                        .build();

        return Arrays.asList(
                new CreateTableEvent(tableId, schema),
                // Double -> Float is a narrowing cast, should fail
                new AlterColumnTypeEvent(
                        tableId, Collections.singletonMap("number", DataTypes.FLOAT())));
    }

    @Test
    void testStarRocksDataType() throws Exception {
        TableId tableId =
                TableId.tableId(
                        StarRocksContainer.STARROCKS_DATABASE_NAME,
                        StarRocksContainer.STARROCKS_TABLE_NAME);
        Schema schema =
                Schema.newBuilder()
                        .column(new PhysicalColumn("id", DataTypes.INT().notNull(), "ID"))
                        // StarRocks sink doesn't support BINARY and BYTES type yet.
                        // .column(new PhysicalColumn("binary", DataTypes.BINARY(17), "Binary"))
                        // .column(new PhysicalColumn("varbinary", DataTypes.VARBINARY(17), "Var
                        // Binary"))
                        // .column(new PhysicalColumn("bytes", DataTypes.BYTES(), "Bytes"))
                        .column(new PhysicalColumn("boolean", DataTypes.BOOLEAN(), "Boolean"))
                        .column(new PhysicalColumn("int", DataTypes.INT(), "Int"))
                        .column(new PhysicalColumn("tinyint", DataTypes.TINYINT(), "Tiny Int"))
                        .column(new PhysicalColumn("smallint", DataTypes.SMALLINT(), "Small Int"))
                        .column(new PhysicalColumn("float", DataTypes.FLOAT(), "Float"))
                        .column(new PhysicalColumn("double", DataTypes.DOUBLE(), "Double"))
                        .column(new PhysicalColumn("char", DataTypes.CHAR(17), "Char"))
                        .column(new PhysicalColumn("varchar", DataTypes.VARCHAR(17), "Var Char"))
                        .column(new PhysicalColumn("string", DataTypes.STRING(), "String"))
                        .column(new PhysicalColumn("decimal", DataTypes.DECIMAL(17, 7), "Decimal"))
                        .column(new PhysicalColumn("date", DataTypes.DATE(), "Date"))
                        // StarRocks sink doesn't support TIME type yet.
                        // .column(new PhysicalColumn("time", DataTypes.TIME(), "Time"))
                        // .column(new PhysicalColumn("time_3", DataTypes.TIME(3), "Time With
                        // Precision"))
                        .column(new PhysicalColumn("timestamp", DataTypes.TIMESTAMP(), "Timestamp"))
                        .column(
                                new PhysicalColumn(
                                        "timestamp_3",
                                        DataTypes.TIMESTAMP(3),
                                        "Timestamp With Precision"))
                        // StarRocks sink doesn't support TIMESTAMP with non-local TZ yet.
                        // .column(new PhysicalColumn("timestamptz", DataTypes.TIMESTAMP_TZ(),
                        // "TimestampTZ"))
                        // .column(new PhysicalColumn("timestamptz_3", DataTypes.TIMESTAMP_TZ(3),
                        // "TimestampTZ With Precision"))
                        .column(
                                new PhysicalColumn(
                                        "timestampltz", DataTypes.TIMESTAMP_LTZ(), "TimestampLTZ"))
                        .column(
                                new PhysicalColumn(
                                        "timestampltz_3",
                                        DataTypes.TIMESTAMP_LTZ(3),
                                        "TimestampLTZ With Precision"))
                        .primaryKey("id")
                        .build();

        runJobWithEvents(Collections.singletonList(new CreateTableEvent(tableId, schema)));

        List<String> actual = inspectTableSchema(tableId);
        List<String> expected =
                Arrays.asList(
                        "id | int | NO | true | null",
                        "boolean | boolean | YES | false | null",
                        "int | int | YES | false | null",
                        "tinyint | tinyint | YES | false | null",
                        "smallint | smallint | YES | false | null",
                        "float | float | YES | false | null",
                        "double | double | YES | false | null",
                        "char | char(51) | YES | false | null",
                        "varchar | varchar(51) | YES | false | null",
                        "string | varchar(1048576) | YES | false | null",
                        "decimal | decimal(17,7) | YES | false | null",
                        "date | date | YES | false | null",
                        "timestamp | datetime | YES | false | null",
                        "timestamp_3 | datetime | YES | false | null",
                        "timestampltz | datetime | YES | false | null",
                        "timestampltz_3 | datetime | YES | false | null");

        assertEqualsInOrder(expected, actual);
    }

    @Test
    void testStarRocksAddColumn() throws Exception {
        TableId tableId =
                TableId.tableId(
                        StarRocksContainer.STARROCKS_DATABASE_NAME,
                        StarRocksContainer.STARROCKS_TABLE_NAME);

        runJobWithEvents(generateAddColumnEvents(tableId));

        List<String> actual = inspectTableSchema(tableId);

        List<String> expected =
                Arrays.asList(
                        "id | int | NO | true | null",
                        "number | double | YES | false | null",
                        "name | varchar(51) | YES | false | null",
                        "extra_date | date | YES | false | null",
                        "extra_bool | boolean | YES | false | null",
                        "extra_decimal | decimal(17,0) | YES | false | null");

        assertEqualsInOrder(expected, actual);
    }

    @Test
    void testStarRocksDropColumn() throws Exception {
        TableId tableId =
                TableId.tableId(
                        StarRocksContainer.STARROCKS_DATABASE_NAME,
                        StarRocksContainer.STARROCKS_TABLE_NAME);

        runJobWithEvents(generateDropColumnEvents(tableId));

        List<String> actual = inspectTableSchema(tableId);

        List<String> expected =
                Arrays.asList(
                        "id | int | NO | true | null", "name | varchar(51) | YES | false | null");

        assertEqualsInOrder(expected, actual);
    }

    @Test
    @Disabled("Rename column is not supported currently.")
    void testStarRocksRenameColumn() throws Exception {
        TableId tableId =
                TableId.tableId(
                        StarRocksContainer.STARROCKS_DATABASE_NAME,
                        StarRocksContainer.STARROCKS_TABLE_NAME);

        runJobWithEvents(generateRenameColumnEvents(tableId));

        List<String> actual = inspectTableSchema(tableId);

        List<String> expected =
                Arrays.asList(
                        "id | int | NO | true | null",
                        "kazu | double | YES | false | null",
                        "namae | varchar(51) | YES | false | null");

        assertEqualsInOrder(expected, actual);
    }

    @Test
    @Disabled("Alter column type is not supported currently.")
    void testStarRocksAlterColumnType() throws Exception {
        TableId tableId =
                TableId.tableId(
                        StarRocksContainer.STARROCKS_DATABASE_NAME,
                        StarRocksContainer.STARROCKS_TABLE_NAME);

        runJobWithEvents(generateAlterColumnTypeEvents(tableId));

        List<String> actual = inspectTableSchema(tableId);

        List<String> expected =
                Arrays.asList(
                        "id | int | NO | true | null",
                        "number | double | YES | false | null",
                        "name | varchar(57) | YES | false | null");

        assertEqualsInOrder(expected, actual);
    }

    @Test
    @Disabled("Alter column type is not supported currently.")
    void testStarRocksNarrowingAlterColumnType() throws Exception {
        Assertions.assertThatThrownBy(
                () -> {
                    TableId tableId =
                            TableId.tableId(
                                    StarRocksContainer.STARROCKS_DATABASE_NAME,
                                    StarRocksContainer.STARROCKS_TABLE_NAME);

                    runJobWithEvents(generateNarrowingAlterColumnTypeEvents(tableId));
                });
    }

    @Test
    public void testStarRocksTruncateTable() throws Exception {
        TableId tableId =
                TableId.tableId(
                        StarRocksContainer.STARROCKS_DATABASE_NAME,
                        StarRocksContainer.STARROCKS_TABLE_NAME);

        Schema schema =
                Schema.newBuilder()
                        .column(new PhysicalColumn("id", DataTypes.INT().notNull(), null))
                        .column(new PhysicalColumn("number", DataTypes.DOUBLE(), null))
                        .column(new PhysicalColumn("name", DataTypes.VARCHAR(17), null))
                        .primaryKey("id")
                        .build();

        List<Event> truncateTableTestingEvents =
                Arrays.asList(
                        new CreateTableEvent(tableId, schema),
                        DataChangeEvent.insertEvent(tableId, generate(schema, 1, 2.3, "Alice")),
                        DataChangeEvent.insertEvent(tableId, generate(schema, 2, 3.4, "Bob")),
                        new TruncateTableEvent(tableId),
                        DataChangeEvent.insertEvent(tableId, generate(schema, 3, 4.5, "Cecily")),
                        DataChangeEvent.insertEvent(tableId, generate(schema, 4, 5.6, "Derrida")));
        runJobWithEvents(truncateTableTestingEvents);

        assertEqualsInAnyOrder(
                Arrays.asList("3 | 4.5 | Cecily", "4 | 5.6 | Derrida"),
                fetchTableContent(tableId, 3));
    }

    @Test
    public void testStarRocksDropTable() throws Exception {
        TableId tableId =
                TableId.tableId(
                        StarRocksContainer.STARROCKS_DATABASE_NAME,
                        StarRocksContainer.STARROCKS_TABLE_NAME);

        Schema schema =
                Schema.newBuilder()
                        .column(new PhysicalColumn("id", DataTypes.INT().notNull(), null))
                        .column(new PhysicalColumn("number", DataTypes.DOUBLE(), null))
                        .column(new PhysicalColumn("name", DataTypes.VARCHAR(17), null))
                        .primaryKey("id")
                        .build();

        List<Event> dropTableTestingEvents =
                Arrays.asList(
                        new CreateTableEvent(tableId, schema),
                        DataChangeEvent.insertEvent(tableId, generate(schema, 1, 2.3, "Alice")),
                        DataChangeEvent.insertEvent(tableId, generate(schema, 2, 3.4, "Bob")),
                        new DropTableEvent(tableId));
        runJobWithEvents(dropTableTestingEvents);

        Assertions.assertThatThrownBy(() -> fetchTableContent(tableId, 3))
                .isExactlyInstanceOf(MySQLSyntaxErrorException.class)
                .hasMessageContaining(
                        String.format(
                                "Getting analyzing error. Detail message: Unknown table '%s.%s'.",
                                tableId.getSchemaName(), tableId.getTableName()));
    }

    private void runJobWithEvents(List<Event> events) throws Exception {
        DataStream<Event> stream =
                env.fromCollection(events, TypeInformation.of(Event.class)).setParallelism(1);

        Configuration config =
                new Configuration()
                        .set(LOAD_URL, STARROCKS_CONTAINER.getLoadUrl())
                        .set(JDBC_URL, STARROCKS_CONTAINER.getJdbcUrl())
                        .set(USERNAME, StarRocksContainer.STARROCKS_USERNAME)
                        .set(PASSWORD, StarRocksContainer.STARROCKS_PASSWORD);

        DataSink starRocksSink = createStarRocksDataSink(config);

        String schemaOperatorUid = "$$_schema_operator_$$";

        SchemaOperatorTranslator schemaOperatorTranslator =
                new SchemaOperatorTranslator(
                        SchemaChangeBehavior.EVOLVE,
                        schemaOperatorUid,
                        DEFAULT_SCHEMA_OPERATOR_RPC_TIMEOUT,
                        "UTC");

        OperatorIDGenerator schemaOperatorIDGenerator = new OperatorIDGenerator(schemaOperatorUid);

        stream =
                schemaOperatorTranslator.translateRegular(
                        stream,
                        DEFAULT_PARALLELISM,
                        starRocksSink
                                .getMetadataApplier()
                                .setAcceptedSchemaEvolutionTypes(
                                        Arrays.stream(SchemaChangeEventTypeFamily.ALL)
                                                .collect(Collectors.toSet())),
                        new ArrayList<>());

        DataSinkTranslator sinkTranslator = new DataSinkTranslator();
        sinkTranslator.translate(
                new SinkDef("starrocks", "Dummy StarRocks Sink", config),
                stream,
                starRocksSink,
                schemaOperatorIDGenerator.generate(),
<<<<<<< HEAD
                stream.getParallelism());
=======
                new OperatorUidGenerator());
>>>>>>> 1c0c5af4

        env.execute("StarRocks Schema Evolution Test");
    }

    BinaryRecordData generate(Schema schema, Object... fields) {
        return (new BinaryRecordDataGenerator(schema.getColumnDataTypes().toArray(new DataType[0])))
                .generate(
                        Arrays.stream(fields)
                                .map(
                                        e ->
                                                (e instanceof String)
                                                        ? BinaryStringData.fromString((String) e)
                                                        : e)
                                .toArray());
    }
}<|MERGE_RESOLUTION|>--- conflicted
+++ resolved
@@ -464,11 +464,8 @@
                 stream,
                 starRocksSink,
                 schemaOperatorIDGenerator.generate(),
-<<<<<<< HEAD
+                new OperatorUidGenerator(),
                 stream.getParallelism());
-=======
-                new OperatorUidGenerator());
->>>>>>> 1c0c5af4
 
         env.execute("StarRocks Schema Evolution Test");
     }
