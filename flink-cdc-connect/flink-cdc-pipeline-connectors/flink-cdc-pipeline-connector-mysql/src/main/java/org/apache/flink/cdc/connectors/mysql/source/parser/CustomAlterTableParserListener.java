--- conflicted
+++ resolved
@@ -364,17 +364,11 @@
                     }
 
                     Map<String, DataType> typeMapping = new HashMap<>();
-<<<<<<< HEAD
                     typeMapping.put(column.name(), fromDbzColumn(column, tinyInt1isBit));
                     AlterColumnTypeEvent alterColumnTypeEvent =
                             new AlterColumnTypeEvent(currentTable, typeMapping);
                     alterColumnTypeEvent.addColumnComment(column.name(), column.comment());
                     changes.add(alterColumnTypeEvent);
-=======
-
-                    typeMapping.put(oldColumnName, fromDbzColumn(column, tinyInt1isBit));
-                    changes.add(new AlterColumnTypeEvent(currentTable, typeMapping));
->>>>>>> f5204243
 
                     if (newColumnName != null && !oldColumnName.equalsIgnoreCase(newColumnName)) {
                         Map<String, String> renameMap = new HashMap<>();
@@ -427,20 +421,11 @@
                 () -> {
                     Column column = columnDefinitionListener.getColumn();
                     Map<String, DataType> typeMapping = new HashMap<>();
-<<<<<<< HEAD
                     typeMapping.put(column.name(), fromDbzColumn(column, tinyInt1isBit));
                     AlterColumnTypeEvent alterColumnTypeEvent =
                             new AlterColumnTypeEvent(currentTable, typeMapping);
                     alterColumnTypeEvent.addColumnComment(column.name(), column.comment());
                     changes.add(alterColumnTypeEvent);
-=======
-                    typeMapping.put(
-                            isTableIdCaseInsensitive
-                                    ? column.name().toLowerCase(Locale.ROOT)
-                                    : column.name(),
-                            fromDbzColumn(column, tinyInt1isBit));
-                    changes.add(new AlterColumnTypeEvent(currentTable, typeMapping));
->>>>>>> f5204243
                     listeners.remove(columnDefinitionListener);
                 },
                 columnDefinitionListener);
