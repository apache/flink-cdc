--- conflicted
+++ resolved
@@ -274,17 +274,6 @@
                                     + "scan.binlog.newly-added-table.enabled: only do binlog-reading for newly added table during binlog reading phase.");
 
     @Experimental
-<<<<<<< HEAD
-    public static final ConfigOption<String> SCAN_SNAPSHOT_FILTERS =
-            ConfigOptions.key("scan.snapshot.filters")
-                    .stringType()
-                    .noDefaultValue()
-                    .withDescription(
-                            "When reading a table snapshot, the rows of captured tables will be filtered using the specified filter expression (AKA a SQL WHERE clause). "
-                                    + "By default, no filter is applied, meaning the entire table will be synchronized. "
-                                    + "A colon (:) separates table name and filter expression, while a semicolon (;) separate multiple filters, "
-                                    + "e.g. `db1.user_table_[0-9]+:id > 100;db[1-2].[app|web]_order_\\.*:id < 0;`.");
-=======
     public static final ConfigOption<String> METADATA_LIST =
             ConfigOptions.key("metadata.list")
                     .stringType()
@@ -341,5 +330,15 @@
                     .defaultValue(false)
                     .withDescription(
                             "Whether to skip backfill in snapshot reading phase. If backfill is skipped, changes on captured tables during snapshot phase will be consumed later in change log reading phase instead of being merged into the snapshot.WARNING: Skipping backfill might lead to data inconsistency because some change log events happened within the snapshot phase might be replayed (only at-least-once semantic is promised). For example updating an already updated value in snapshot, or deleting an already deleted entry in snapshot. These replayed change log events should be handled specially.");
->>>>>>> 381193f2
+
+    @Experimental
+    public static final ConfigOption<String> SCAN_SNAPSHOT_FILTERS =
+            ConfigOptions.key("scan.snapshot.filters")
+                    .stringType()
+                    .noDefaultValue()
+                    .withDescription(
+                            "When reading a table snapshot, the rows of captured tables will be filtered using the specified filter expression (AKA a SQL WHERE clause). "
+                                    + "By default, no filter is applied, meaning the entire table will be synchronized. "
+                                    + "A colon (:) separates table name and filter expression, while a semicolon (;) separate multiple filters, "
+                                    + "e.g. `db1.user_table_[0-9]+:id > 100;db[1-2].[app|web]_order_\\.*:id < 0;`.");
 }