--- conflicted
+++ resolved
@@ -263,15 +263,6 @@
                                     + "eg. db0.\\.*, db1.user_table_[0-9]+, db[1-2].[app|web]_order_\\.*");
 
     @Experimental
-<<<<<<< HEAD
-    public static final ConfigOption<Boolean> INCLUDE_COMMENTS_ENABLED =
-            ConfigOptions.key("include-comments.enabled")
-                    .booleanType()
-                    .defaultValue(false)
-                    .withDescription(
-                            "Whether enable include table and column comments, by default is false, if set to true, table and column comments will be sent. "
-                                    + "Note: Enable this option will bring the implications on memory usage.");
-=======
     public static final ConfigOption<Boolean> SCAN_BINLOG_NEWLY_ADDED_TABLE_ENABLED =
             ConfigOptions.key("scan.binlog.newly-added-table.enabled")
                     .booleanType()
@@ -290,5 +281,13 @@
                     .withDescription(
                             "List of readable metadata from SourceRecord to be passed to downstream, split by `,`. "
                                     + "Available readable metadata are: op_ts.");
->>>>>>> 1fb68a8d
+  
+    @Experimental
+    public static final ConfigOption<Boolean> INCLUDE_COMMENTS_ENABLED =
+            ConfigOptions.key("include-comments.enabled")
+                    .booleanType()
+                    .defaultValue(false)
+                    .withDescription(
+                            "Whether enable include table and column comments, by default is false, if set to true, table and column comments will be sent. "
+                                    + "Note: Enable this option will bring the implications on memory usage.");
 }