--- conflicted
+++ resolved
@@ -68,28 +68,21 @@
     private transient CustomMySqlAntlrDdlParser customParser;
 
     private List<MySqlReadableMetadata> readableMetadataList;
-
+  
     public MySqlEventDeserializer(
-<<<<<<< HEAD
-            DebeziumChangelogMode changelogMode,
-            boolean includeSchemaChanges,
-            boolean includeComments) {
-        super(new MySqlSchemaDataTypeInference(), changelogMode);
-        this.includeSchemaChanges = includeSchemaChanges;
-        this.includeComments = includeComments;
-=======
             DebeziumChangelogMode changelogMode, boolean includeSchemaChanges) {
-        this(changelogMode, includeSchemaChanges, new ArrayList<>());
+        this(changelogMode, includeSchemaChanges, new ArrayList<>(), false);
     }
 
     public MySqlEventDeserializer(
             DebeziumChangelogMode changelogMode,
             boolean includeSchemaChanges,
-            List<MySqlReadableMetadata> readableMetadataList) {
+            List<MySqlReadableMetadata> readableMetadataList,
+            boolean includeComments) {
         super(new MySqlSchemaDataTypeInference(), changelogMode);
         this.includeSchemaChanges = includeSchemaChanges;
         this.readableMetadataList = readableMetadataList;
->>>>>>> 1fb68a8d
+        this.includeComments = includeComments;
     }
 
     @Override
