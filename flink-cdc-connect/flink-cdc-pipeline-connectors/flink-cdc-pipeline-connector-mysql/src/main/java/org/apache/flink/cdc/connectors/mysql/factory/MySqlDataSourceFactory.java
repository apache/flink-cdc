--- conflicted
+++ resolved
@@ -286,12 +286,7 @@
             LOG.info("Add chunkKeyColumn {}.", chunkKeyColumnMap);
             configFactory.chunkKeyColumn(chunkKeyColumnMap);
         }
-        String metadataList = config.get(METADATA_LIST);
-        List<MySqlReadableMetadata> readableMetadataList = listReadableMetadata(metadataList);
-        return new MySqlDataSource(configFactory, readableMetadataList);
-    }
-
-<<<<<<< HEAD
+
         String snapshotFilters = config.get(SCAN_SNAPSHOT_FILTERS);
         if (snapshotFilters != null) {
             Map<String, String> snapshotFilterMap = new HashMap<>();
@@ -313,8 +308,11 @@
             configFactory.snapshotFilters(snapshotFilterMap);
         }
 
-        return new MySqlDataSource(configFactory);
-=======
+        String metadataList = config.get(METADATA_LIST);
+        List<MySqlReadableMetadata> readableMetadataList = listReadableMetadata(metadataList);
+        return new MySqlDataSource(configFactory, readableMetadataList);
+    }
+
     private List<MySqlReadableMetadata> listReadableMetadata(String metadataList) {
         if (StringUtils.isNullOrWhitespaceOnly(metadataList)) {
             return new ArrayList<>();
@@ -337,7 +335,6 @@
                 String.format(
                         "[%s] cannot be found in mysql metadata.",
                         String.join(", ", readableMetadataList)));
->>>>>>> 381193f2
     }
 
     @Override
@@ -378,9 +375,6 @@
         options.add(CHUNK_KEY_EVEN_DISTRIBUTION_FACTOR_UPPER_BOUND);
         options.add(CHUNK_KEY_EVEN_DISTRIBUTION_FACTOR_LOWER_BOUND);
         options.add(SCAN_BINLOG_NEWLY_ADDED_TABLE_ENABLED);
-<<<<<<< HEAD
-        options.add(SCAN_SNAPSHOT_FILTERS);
-=======
         options.add(METADATA_LIST);
         options.add(INCLUDE_COMMENTS_ENABLED);
         options.add(USE_LEGACY_JSON_FORMAT);
@@ -388,7 +382,7 @@
         options.add(PARSE_ONLINE_SCHEMA_CHANGES);
         options.add(SCAN_INCREMENTAL_SNAPSHOT_UNBOUNDED_CHUNK_FIRST_ENABLED);
         options.add(SCAN_INCREMENTAL_SNAPSHOT_BACKFILL_SKIP);
->>>>>>> 381193f2
+        options.add(SCAN_SNAPSHOT_FILTERS);
         return options;
     }
 
