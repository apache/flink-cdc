/*
 * Licensed to the Apache Software Foundation (ASF) under one or more
 * contributor license agreements.  See the NOTICE file distributed with
 * this work for additional information regarding copyright ownership.
 * The ASF licenses this file to You under the Apache License, Version 2.0
 * (the "License"); you may not use this file except in compliance with
 * the License.  You may obtain a copy of the License at
 *
 *      http://www.apache.org/licenses/LICENSE-2.0
 *
 * Unless required by applicable law or agreed to in writing, software
 * distributed under the License is distributed on an "AS IS" BASIS,
 * WITHOUT WARRANTIES OR CONDITIONS OF ANY KIND, either express or implied.
 * See the License for the specific language governing permissions and
 * limitations under the License.
 */

package org.apache.flink.cdc.connectors.mysql.source.reader;

import org.apache.flink.api.connector.source.SourceOutput;
import org.apache.flink.cdc.common.event.CreateTableEvent;
import org.apache.flink.cdc.common.event.Event;
import org.apache.flink.cdc.common.schema.Schema;
import org.apache.flink.cdc.common.types.DataType;
import org.apache.flink.cdc.connectors.mysql.schema.MySqlFieldDefinition;
import org.apache.flink.cdc.connectors.mysql.schema.MySqlTableDefinition;
import org.apache.flink.cdc.connectors.mysql.source.config.MySqlSourceConfig;
import org.apache.flink.cdc.connectors.mysql.source.metrics.MySqlSourceReaderMetrics;
import org.apache.flink.cdc.connectors.mysql.source.split.MySqlSnapshotSplit;
import org.apache.flink.cdc.connectors.mysql.source.split.MySqlSplit;
import org.apache.flink.cdc.connectors.mysql.source.split.MySqlSplitState;
import org.apache.flink.cdc.connectors.mysql.source.utils.StatementUtils;
import org.apache.flink.cdc.connectors.mysql.table.StartupOptions;
import org.apache.flink.cdc.connectors.mysql.utils.MySqlTypeUtils;
import org.apache.flink.cdc.debezium.DebeziumDeserializationSchema;
import org.apache.flink.cdc.debezium.event.DebeziumEventDeserializationSchema;
import org.apache.flink.connector.base.source.reader.RecordEmitter;

import io.debezium.connector.mysql.antlr.MySqlAntlrDdlParser;
import io.debezium.jdbc.JdbcConnection;
import io.debezium.relational.Column;
import io.debezium.relational.RelationalDatabaseConnectorConfig;
import io.debezium.relational.Table;
import io.debezium.relational.TableId;
import io.debezium.relational.Tables;
import io.debezium.relational.history.TableChanges;
import io.debezium.text.ParsingException;
import org.apache.commons.lang3.StringUtils;
import org.apache.kafka.connect.source.SourceRecord;
import org.slf4j.Logger;
import org.slf4j.LoggerFactory;

import java.sql.SQLException;
import java.util.ArrayList;
import java.util.HashMap;
import java.util.HashSet;
import java.util.List;
import java.util.Map;
import java.util.Objects;
import java.util.Set;

import static org.apache.flink.cdc.connectors.mysql.debezium.DebeziumUtils.openJdbcConnection;
import static org.apache.flink.cdc.connectors.mysql.source.utils.RecordUtils.getTableId;
import static org.apache.flink.cdc.connectors.mysql.source.utils.RecordUtils.isDataChangeRecord;
import static org.apache.flink.cdc.connectors.mysql.source.utils.RecordUtils.isLowWatermarkEvent;
import static org.apache.flink.cdc.connectors.mysql.source.utils.RecordUtils.isSchemaChangeEvent;
import static org.apache.flink.cdc.connectors.mysql.source.utils.TableDiscoveryUtils.listTables;

/** The {@link RecordEmitter} implementation for pipeline mysql connector. */
public class MySqlPipelineRecordEmitter extends MySqlRecordEmitter<Event> {

    private static final Logger LOG = LoggerFactory.getLogger(MySqlPipelineRecordEmitter.class);

    private final MySqlSourceConfig sourceConfig;
    private MySqlAntlrDdlParser mySqlAntlrDdlParser;

    // Used when startup mode is initial
    private Set<TableId> alreadySendCreateTableTables;

    // Used when startup mode is snapshot
    private boolean shouldEmitAllCreateTableEventsInSnapshotMode = true;
    private boolean isBounded = false;

    private final DebeziumDeserializationSchema<Event> debeziumDeserializationSchema;

    private final Map<TableId, CreateTableEvent> createTableEventCache;

    public MySqlPipelineRecordEmitter(
            DebeziumDeserializationSchema<Event> debeziumDeserializationSchema,
            MySqlSourceReaderMetrics sourceReaderMetrics,
            MySqlSourceConfig sourceConfig) {
        super(
                debeziumDeserializationSchema,
                sourceReaderMetrics,
                sourceConfig.isIncludeSchemaChanges(),
<<<<<<< HEAD
                false); // Explicitly disable transaction metadata events
=======
                false); // Explicitly disable heartbeat events
>>>>>>> 2293651e
        this.debeziumDeserializationSchema = debeziumDeserializationSchema;
        this.sourceConfig = sourceConfig;
        this.alreadySendCreateTableTables = new HashSet<>();
        this.createTableEventCache =
                ((DebeziumEventDeserializationSchema) debeziumDeserializationSchema)
                        .getCreateTableEventCache();
        this.isBounded = StartupOptions.snapshot().equals(sourceConfig.getStartupOptions());
    }

    @Override
    public void applySplit(MySqlSplit split) {
        if ((isBounded) && createTableEventCache.isEmpty() && split instanceof MySqlSnapshotSplit) {
            // TableSchemas in MySqlSnapshotSplit only contains one table.
            createTableEventCache.putAll(generateCreateTableEvent(sourceConfig));
        } else {
            for (TableChanges.TableChange tableChange : split.getTableSchemas().values()) {
                CreateTableEvent createTableEvent =
                        new CreateTableEvent(
                                toCdcTableId(tableChange.getId()),
                                buildSchemaFromTable(tableChange.getTable()));
                ((DebeziumEventDeserializationSchema) debeziumDeserializationSchema)
                        .applyChangeEvent(createTableEvent);
            }
        }
    }

    @Override
    protected void processElement(
            SourceRecord element, SourceOutput<Event> output, MySqlSplitState splitState)
            throws Exception {
        if (shouldEmitAllCreateTableEventsInSnapshotMode && isBounded) {
            // In snapshot mode, we simply emit all schemas at once.
            createTableEventCache.forEach(
                    (tableId, createTableEvent) -> {
                        output.collect(createTableEvent);
                    });
            shouldEmitAllCreateTableEventsInSnapshotMode = false;
        } else if (isLowWatermarkEvent(element) && splitState.isSnapshotSplitState()) {
            // In Snapshot phase of INITIAL startup mode, we lazily send CreateTableEvent to
            // downstream to avoid checkpoint timeout.
            TableId tableId = splitState.asSnapshotSplitState().toMySqlSplit().getTableId();
            if (!alreadySendCreateTableTables.contains(tableId)) {
                try (JdbcConnection jdbc = openJdbcConnection(sourceConfig)) {
                    sendCreateTableEvent(jdbc, tableId, output);
                    alreadySendCreateTableTables.add(tableId);
                }
            }
        } else {
            boolean isDataChangeRecord = isDataChangeRecord(element);
            if (isDataChangeRecord || isSchemaChangeEvent(element)) {
                TableId tableId = getTableId(element);
                if (!alreadySendCreateTableTables.contains(tableId)) {
                    CreateTableEvent createTableEvent = createTableEventCache.get(tableId);
                    // New created table in binlog reading phase.
                    if (createTableEvent != null) {
                        output.collect(createTableEvent);
                    }
                    alreadySendCreateTableTables.add(tableId);
                }
                // In rare case, we may miss some CreateTableEvents before DataChangeEvents.
                // Don't send CreateTableEvent for SchemaChangeEvents as it's the latest schema.
                if (isDataChangeRecord && !createTableEventCache.containsKey(tableId)) {
                    try (JdbcConnection jdbc = openJdbcConnection(sourceConfig)) {
                        Schema schema = getSchema(jdbc, tableId);
                        CreateTableEvent createTableEvent =
                                new CreateTableEvent(
                                        org.apache.flink.cdc.common.event.TableId.tableId(
                                                tableId.catalog(), tableId.table()),
                                        schema);
                        output.collect(createTableEvent);
                        createTableEventCache.put(tableId, createTableEvent);
                    }
                }
            }
        }
        super.processElement(element, output, splitState);
    }

    private org.apache.flink.cdc.common.event.TableId toCdcTableId(TableId dbzTableId) {
        return org.apache.flink.cdc.common.event.TableId.tableId(
                dbzTableId.catalog(), dbzTableId.table());
    }

    private void sendCreateTableEvent(
            JdbcConnection jdbc, TableId tableId, SourceOutput<Event> output) {
        Schema schema = getSchema(jdbc, tableId);
        output.collect(
                new CreateTableEvent(
                        org.apache.flink.cdc.common.event.TableId.tableId(
                                tableId.catalog(), tableId.table()),
                        schema));
    }

    private Schema getSchema(JdbcConnection jdbc, TableId tableId) {
        String ddlStatement = showCreateTable(jdbc, tableId);
        try {
            return parseDDL(ddlStatement, tableId);
        } catch (ParsingException pe) {
            LOG.warn(
                    "Failed to parse DDL: \n{}\nWill try parsing by describing table.",
                    ddlStatement,
                    pe);
        }
        ddlStatement = describeTable(jdbc, tableId);
        return parseDDL(ddlStatement, tableId);
    }

    private String showCreateTable(JdbcConnection jdbc, TableId tableId) {
        final String showCreateTableQuery =
                String.format("SHOW CREATE TABLE %s", StatementUtils.quote(tableId));
        try {
            return jdbc.queryAndMap(
                    showCreateTableQuery,
                    rs -> {
                        String ddlStatement = null;
                        while (rs.next()) {
                            ddlStatement = rs.getString(2);
                        }
                        return ddlStatement;
                    });
        } catch (SQLException e) {
            throw new RuntimeException(
                    String.format("Failed to show create table for %s", tableId), e);
        }
    }

    private String describeTable(JdbcConnection jdbc, TableId tableId) {
        List<MySqlFieldDefinition> fieldMetas = new ArrayList<>();
        List<String> primaryKeys = new ArrayList<>();
        try {
            return jdbc.queryAndMap(
                    String.format("DESC %s", StatementUtils.quote(tableId)),
                    rs -> {
                        while (rs.next()) {
                            MySqlFieldDefinition meta = new MySqlFieldDefinition();
                            meta.setColumnName(rs.getString("Field"));
                            meta.setColumnType(rs.getString("Type"));
                            meta.setNullable(
                                    StringUtils.equalsIgnoreCase(rs.getString("Null"), "YES"));
                            meta.setKey("PRI".equalsIgnoreCase(rs.getString("Key")));
                            meta.setUnique("UNI".equalsIgnoreCase(rs.getString("Key")));
                            meta.setDefaultValue(rs.getString("Default"));
                            meta.setExtra(rs.getString("Extra"));
                            if (meta.isKey()) {
                                primaryKeys.add(meta.getColumnName());
                            }
                            fieldMetas.add(meta);
                        }
                        return new MySqlTableDefinition(tableId, fieldMetas, primaryKeys).toDdl();
                    });
        } catch (SQLException e) {
            throw new RuntimeException(String.format("Failed to describe table %s", tableId), e);
        }
    }

    private Schema parseDDL(String ddlStatement, TableId tableId) {
        Table table = parseDdl(ddlStatement, tableId);
        return buildSchemaFromTable(table);
    }

    private Schema buildSchemaFromTable(Table table) {
        List<Column> columns = table.columns();
        Schema.Builder tableBuilder = Schema.newBuilder();
        for (int i = 0; i < columns.size(); i++) {
            Column column = columns.get(i);

            String colName = column.name();
            DataType dataType =
                    MySqlTypeUtils.fromDbzColumn(column, sourceConfig.isTreatTinyInt1AsBoolean());
            if (!column.isOptional()) {
                dataType = dataType.notNull();
            }
            tableBuilder.physicalColumn(
                    colName,
                    dataType,
                    column.comment(),
                    column.defaultValueExpression().orElse(null));
        }
        tableBuilder.comment(table.comment());

        List<String> primaryKey = table.primaryKeyColumnNames();
        if (Objects.nonNull(primaryKey) && !primaryKey.isEmpty()) {
            tableBuilder.primaryKey(primaryKey);
        }
        return tableBuilder.build();
    }

    private synchronized Table parseDdl(String ddlStatement, TableId tableId) {
        MySqlAntlrDdlParser mySqlAntlrDdlParser = getParser();
        mySqlAntlrDdlParser.setCurrentDatabase(tableId.catalog());
        Tables tables = new Tables();
        mySqlAntlrDdlParser.parse(ddlStatement, tables);
        return tables.forTable(tableId);
    }

    private synchronized MySqlAntlrDdlParser getParser() {
        if (mySqlAntlrDdlParser == null) {
            boolean includeComments =
                    sourceConfig
                            .getDbzConfiguration()
                            .getBoolean(
                                    RelationalDatabaseConnectorConfig.INCLUDE_SCHEMA_COMMENTS
                                            .name(),
                                    false);
            mySqlAntlrDdlParser =
                    new MySqlAntlrDdlParser(
                            true, false, includeComments, null, Tables.TableFilter.includeAll());
        }
        return mySqlAntlrDdlParser;
    }

    private Map<TableId, CreateTableEvent> generateCreateTableEvent(
            MySqlSourceConfig sourceConfig) {
        try (JdbcConnection jdbc = openJdbcConnection(sourceConfig)) {
            Map<TableId, CreateTableEvent> createTableEventCache = new HashMap<>();
            List<TableId> capturedTableIds =
                    listTables(
                            jdbc, sourceConfig.getDatabaseFilter(), sourceConfig.getTableFilter());
            for (TableId tableId : capturedTableIds) {
                Schema schema = getSchema(jdbc, tableId);
                createTableEventCache.put(
                        tableId,
                        new CreateTableEvent(
                                org.apache.flink.cdc.common.event.TableId.tableId(
                                        tableId.catalog(), tableId.table()),
                                schema));
            }
            return createTableEventCache;
        } catch (SQLException e) {
            throw new RuntimeException("Cannot start emitter to fetch table schema.", e);
        }
    }
}<|MERGE_RESOLUTION|>--- conflicted
+++ resolved
@@ -93,11 +93,8 @@
                 debeziumDeserializationSchema,
                 sourceReaderMetrics,
                 sourceConfig.isIncludeSchemaChanges(),
-<<<<<<< HEAD
+                false,  // Explicitly disable heartbeat events
                 false); // Explicitly disable transaction metadata events
-=======
-                false); // Explicitly disable heartbeat events
->>>>>>> 2293651e
         this.debeziumDeserializationSchema = debeziumDeserializationSchema;
         this.sourceConfig = sourceConfig;
         this.alreadySendCreateTableTables = new HashSet<>();
