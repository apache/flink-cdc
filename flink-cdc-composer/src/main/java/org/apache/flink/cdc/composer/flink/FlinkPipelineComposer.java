/*
 * Licensed to the Apache Software Foundation (ASF) under one or more
 * contributor license agreements.  See the NOTICE file distributed with
 * this work for additional information regarding copyright ownership.
 * The ASF licenses this file to You under the Apache License, Version 2.0
 * (the "License"); you may not use this file except in compliance with
 * the License.  You may obtain a copy of the License at
 *
 *      http://www.apache.org/licenses/LICENSE-2.0
 *
 * Unless required by applicable law or agreed to in writing, software
 * distributed under the License is distributed on an "AS IS" BASIS,
 * WITHOUT WARRANTIES OR CONDITIONS OF ANY KIND, either express or implied.
 * See the License for the specific language governing permissions and
 * limitations under the License.
 */

package org.apache.flink.cdc.composer.flink;

import org.apache.flink.cdc.common.annotation.Internal;
import org.apache.flink.cdc.common.configuration.Configuration;
import org.apache.flink.cdc.common.event.Event;
import org.apache.flink.cdc.common.pipeline.PipelineOptions;
import org.apache.flink.cdc.common.pipeline.RuntimeExecutionMode;
import org.apache.flink.cdc.common.pipeline.SchemaChangeBehavior;
import org.apache.flink.cdc.common.sink.DataSink;
import org.apache.flink.cdc.common.source.DataSource;
import org.apache.flink.cdc.composer.PipelineComposer;
import org.apache.flink.cdc.composer.PipelineExecution;
import org.apache.flink.cdc.composer.definition.PipelineDef;
import org.apache.flink.cdc.composer.flink.coordination.OperatorIDGenerator;
import org.apache.flink.cdc.composer.flink.translator.DataSinkTranslator;
import org.apache.flink.cdc.composer.flink.translator.DataSourceTranslator;
import org.apache.flink.cdc.composer.flink.translator.PartitioningTranslator;
import org.apache.flink.cdc.composer.flink.translator.SchemaOperatorTranslator;
import org.apache.flink.cdc.composer.flink.translator.TransformTranslator;
import org.apache.flink.cdc.runtime.partitioning.PartitioningEvent;
import org.apache.flink.cdc.runtime.serializer.event.EventSerializer;
import org.apache.flink.core.fs.Path;
import org.apache.flink.streaming.api.datastream.DataStream;
import org.apache.flink.streaming.api.environment.StreamExecutionEnvironment;

import java.net.URI;
import java.net.URL;
import java.nio.file.Files;
import java.nio.file.Paths;
import java.util.HashSet;
import java.util.List;
import java.util.Optional;
import java.util.Set;

/** Composer for translating data pipeline to a Flink DataStream job. */
@Internal
public class FlinkPipelineComposer implements PipelineComposer {

    private final StreamExecutionEnvironment env;
    private final boolean isBlocking;

    public static FlinkPipelineComposer ofRemoteCluster(
            org.apache.flink.configuration.Configuration flinkConfig, List<Path> additionalJars) {
        StreamExecutionEnvironment env = new StreamExecutionEnvironment(flinkConfig);
        additionalJars.forEach(
                jarPath -> {
                    try {
                        FlinkEnvironmentUtils.addJar(
                                env,
                                jarPath.makeQualified(jarPath.getFileSystem()).toUri().toURL());
                    } catch (Exception e) {
                        throw new RuntimeException(
                                String.format(
                                        "Unable to convert JAR path \"%s\" to URL when adding JAR to Flink environment",
                                        jarPath),
                                e);
                    }
                });
        return new FlinkPipelineComposer(env, false);
    }

    public static FlinkPipelineComposer ofApplicationCluster(StreamExecutionEnvironment env) {
        return new FlinkPipelineComposer(env, false);
    }

    public static FlinkPipelineComposer ofMiniCluster() {
        return new FlinkPipelineComposer(
                StreamExecutionEnvironment.getExecutionEnvironment(), true);
    }

    private FlinkPipelineComposer(StreamExecutionEnvironment env, boolean isBlocking) {
        this.env = env;
        this.isBlocking = isBlocking;
    }

    @Override
    public PipelineExecution compose(PipelineDef pipelineDef) {
        Configuration pipelineDefConfig = pipelineDef.getConfig();

        int parallelism = pipelineDefConfig.get(PipelineOptions.PIPELINE_PARALLELISM);
        env.getConfig().setParallelism(parallelism);

        translate(env, pipelineDef);

        // Add framework JARs
        addFrameworkJars();

        return new FlinkPipelineExecution(
                env, pipelineDefConfig.get(PipelineOptions.PIPELINE_NAME), isBlocking);
    }

    private void translate(StreamExecutionEnvironment env, PipelineDef pipelineDef) {
        Configuration pipelineDefConfig = pipelineDef.getConfig();
        int parallelism = pipelineDefConfig.get(PipelineOptions.PIPELINE_PARALLELISM);
        SchemaChangeBehavior schemaChangeBehavior =
                pipelineDefConfig.get(PipelineOptions.PIPELINE_SCHEMA_CHANGE_BEHAVIOR);

        boolean isBatchMode =
                RuntimeExecutionMode.BATCH.equals(
                        pipelineDefConfig.get(PipelineOptions.PIPELINE_EXECUTION_RUNTIME_MODE));
        if (isBatchMode) {
            env.setRuntimeMode(org.apache.flink.api.common.RuntimeExecutionMode.BATCH);
        } else {
            env.setRuntimeMode(org.apache.flink.api.common.RuntimeExecutionMode.STREAMING);
        }

        // Initialize translators
        DataSourceTranslator sourceTranslator = new DataSourceTranslator();
        TransformTranslator transformTranslator = new TransformTranslator();
        PartitioningTranslator partitioningTranslator = new PartitioningTranslator();
        SchemaOperatorTranslator schemaOperatorTranslator =
                new SchemaOperatorTranslator(
                        schemaChangeBehavior,
                        pipelineDefConfig.get(PipelineOptions.PIPELINE_SCHEMA_OPERATOR_UID),
                        pipelineDefConfig.get(PipelineOptions.PIPELINE_SCHEMA_OPERATOR_RPC_TIMEOUT),
                        pipelineDefConfig.get(PipelineOptions.PIPELINE_LOCAL_TIME_ZONE));
        DataSinkTranslator sinkTranslator = new DataSinkTranslator();

        // And required constructors
        OperatorIDGenerator schemaOperatorIDGenerator =
                new OperatorIDGenerator(schemaOperatorTranslator.getSchemaOperatorUid());
        DataSource dataSource =
                sourceTranslator.createDataSource(pipelineDef.getSource(), pipelineDefConfig, env);
        DataSink dataSink =
                sinkTranslator.createDataSink(pipelineDef.getSink(), pipelineDefConfig, env);

        boolean isParallelMetadataSource = dataSource.isParallelMetadataSource();

        // O ---> Source
        int sourceParallelism = parallelism;
        if (pipelineDef.getSource().getConfig().contains(PipelineOptions.PIPELINE_PARALLELISM)) {
            sourceParallelism =
                    pipelineDef.getSource().getConfig().get(PipelineOptions.PIPELINE_PARALLELISM);
        }
        DataStream<Event> stream =
                sourceTranslator.translate(
                        pipelineDef.getSource(), dataSource, env, sourceParallelism);

        // Source ---> PreTransform
        stream =
                transformTranslator.translatePreTransform(
                        stream,
                        pipelineDef.getTransforms(),
                        pipelineDef.getUdfs(),
                        pipelineDef.getModels(),
                        dataSource.supportedMetadataColumns(),
                        !isParallelMetadataSource && !isBatchMode);

        // PreTransform ---> PostTransform
        stream =
                transformTranslator.translatePostTransform(
                        stream,
                        pipelineDef.getTransforms(),
                        pipelineDef.getConfig().get(PipelineOptions.PIPELINE_LOCAL_TIME_ZONE),
                        pipelineDef.getUdfs(),
                        pipelineDef.getModels(),
                        dataSource.supportedMetadataColumns());

        if (isParallelMetadataSource) {
            // Translate a distributed topology for sources with distributed tables
            // PostTransform -> Partitioning
            DataStream<PartitioningEvent> partitionedStream =
                    partitioningTranslator.translateDistributed(
                            stream,
                            parallelism,
                            parallelism,
                            dataSink.getDataChangeEventHashFunctionProvider(parallelism));

            // Partitioning -> Schema Operator
            stream =
                    schemaOperatorTranslator.translateDistributed(
                            partitionedStream,
                            parallelism,
                            dataSink.getMetadataApplier()
                                    .setAcceptedSchemaEvolutionTypes(
                                            pipelineDef
                                                    .getSink()
                                                    .getIncludedSchemaEvolutionTypes()),
                            pipelineDef.getRoute());

        } else {
            // Translate a regular topology for sources without distributed tables
            // PostTransform ---> Schema Operator
            stream =
                    schemaOperatorTranslator.translateRegular(
                            stream,
                            parallelism,
                            isBatchMode,
                            dataSink.getMetadataApplier()
                                    .setAcceptedSchemaEvolutionTypes(
                                            pipelineDef
                                                    .getSink()
                                                    .getIncludedSchemaEvolutionTypes()),
                            pipelineDef.getRoute());

            // Schema Operator ---(shuffled)---> Partitioning
            stream =
                    partitioningTranslator.translateRegular(
                            stream,
                            parallelism,
                            parallelism,
                            isBatchMode,
                            schemaOperatorIDGenerator.generate(),
                            dataSink.getDataChangeEventHashFunctionProvider(parallelism));
        }

        // Schema Operator -> Sink -> X
        int sinkParallelism = parallelism;
        if (pipelineDef.getSink().getConfig().contains(PipelineOptions.PIPELINE_PARALLELISM)) {
            sinkParallelism =
                    pipelineDef.getSink().getConfig().get(PipelineOptions.PIPELINE_PARALLELISM);
        }
        sinkTranslator.translate(
                pipelineDef.getSink(),
                stream,
                dataSink,
<<<<<<< HEAD
                schemaOperatorIDGenerator.generate(),
                sinkParallelism);
=======
                isBatchMode,
                schemaOperatorIDGenerator.generate());
>>>>>>> 4bc73664
    }

    private void addFrameworkJars() {
        try {
            Set<URI> frameworkJars = new HashSet<>();
            // Common JAR
            // We use the core interface (Event) to search the JAR
            Optional<URL> commonJar = getContainingJar(Event.class);
            if (commonJar.isPresent()) {
                frameworkJars.add(commonJar.get().toURI());
            }
            // Runtime JAR
            // We use the serializer of the core interface (EventSerializer) to search the JAR
            Optional<URL> runtimeJar = getContainingJar(EventSerializer.class);
            if (runtimeJar.isPresent()) {
                frameworkJars.add(runtimeJar.get().toURI());
            }
            for (URI jar : frameworkJars) {
                FlinkEnvironmentUtils.addJar(env, jar.toURL());
            }
        } catch (Exception e) {
            throw new RuntimeException("Failed to search and add Flink CDC framework JARs", e);
        }
    }

    private Optional<URL> getContainingJar(Class<?> clazz) throws Exception {
        URL container = clazz.getProtectionDomain().getCodeSource().getLocation();
        if (Files.isDirectory(Paths.get(container.toURI()))) {
            return Optional.empty();
        }
        return Optional.of(container);
    }
}<|MERGE_RESOLUTION|>--- conflicted
+++ resolved
@@ -231,13 +231,9 @@
                 pipelineDef.getSink(),
                 stream,
                 dataSink,
-<<<<<<< HEAD
+                isBatchMode,
                 schemaOperatorIDGenerator.generate(),
                 sinkParallelism);
-=======
-                isBatchMode,
-                schemaOperatorIDGenerator.generate());
->>>>>>> 4bc73664
     }
 
     private void addFrameworkJars() {
