/*
 * Licensed to the Apache Software Foundation (ASF) under one or more
 * contributor license agreements.  See the NOTICE file distributed with
 * this work for additional information regarding copyright ownership.
 * The ASF licenses this file to You under the Apache License, Version 2.0
 * (the "License"); you may not use this file except in compliance with
 * the License.  You may obtain a copy of the License at
 *
 *      http://www.apache.org/licenses/LICENSE-2.0
 *
 * Unless required by applicable law or agreed to in writing, software
 * distributed under the License is distributed on an "AS IS" BASIS,
 * WITHOUT WARRANTIES OR CONDITIONS OF ANY KIND, either express or implied.
 * See the License for the specific language governing permissions and
 * limitations under the License.
 */

package org.apache.flink.cdc.composer.flink;

import org.apache.flink.cdc.common.annotation.Internal;
import org.apache.flink.cdc.common.configuration.Configuration;
import org.apache.flink.cdc.common.event.Event;
import org.apache.flink.cdc.common.pipeline.PipelineOptions;
import org.apache.flink.cdc.common.pipeline.RuntimeExecutionMode;
import org.apache.flink.cdc.common.pipeline.SchemaChangeBehavior;
import org.apache.flink.cdc.common.sink.DataSink;
import org.apache.flink.cdc.common.source.DataSource;
import org.apache.flink.cdc.composer.PipelineComposer;
import org.apache.flink.cdc.composer.PipelineExecution;
import org.apache.flink.cdc.composer.definition.PipelineDef;
import org.apache.flink.cdc.composer.flink.coordination.OperatorIDGenerator;
import org.apache.flink.cdc.composer.flink.translator.DataSinkTranslator;
import org.apache.flink.cdc.composer.flink.translator.DataSourceTranslator;
import org.apache.flink.cdc.composer.flink.translator.OperatorUidGenerator;
import org.apache.flink.cdc.composer.flink.translator.PartitioningTranslator;
import org.apache.flink.cdc.composer.flink.translator.SchemaOperatorTranslator;
import org.apache.flink.cdc.composer.flink.translator.TransformTranslator;
import org.apache.flink.cdc.runtime.partitioning.PartitioningEvent;
import org.apache.flink.cdc.runtime.serializer.event.EventSerializer;
import org.apache.flink.core.fs.Path;
import org.apache.flink.streaming.api.datastream.DataStream;
import org.apache.flink.streaming.api.environment.StreamExecutionEnvironment;

import javax.annotation.Nullable;

import java.net.URI;
import java.net.URL;
import java.nio.file.Files;
import java.nio.file.Paths;
import java.util.HashSet;
import java.util.List;
import java.util.Objects;
import java.util.Optional;
import java.util.Set;

/** Composer for translating data pipeline to a Flink DataStream job. */
@Internal
public class FlinkPipelineComposer implements PipelineComposer {

    private static final String SCHEMA_OPERATOR_UID_SUFFIX = "schema-operator";
    private final StreamExecutionEnvironment env;
    private final boolean isBlocking;

    public static FlinkPipelineComposer ofRemoteCluster(
            org.apache.flink.configuration.Configuration flinkConfig, List<Path> additionalJars) {
        StreamExecutionEnvironment env = new StreamExecutionEnvironment(flinkConfig);
        additionalJars.forEach(
                jarPath -> {
                    try {
                        FlinkEnvironmentUtils.addJar(
                                env,
                                jarPath.makeQualified(jarPath.getFileSystem()).toUri().toURL());
                    } catch (Exception e) {
                        throw new RuntimeException(
                                String.format(
                                        "Unable to convert JAR path \"%s\" to URL when adding JAR to Flink environment",
                                        jarPath),
                                e);
                    }
                });
        return new FlinkPipelineComposer(env, false);
    }

    public static FlinkPipelineComposer ofApplicationCluster(StreamExecutionEnvironment env) {
        return new FlinkPipelineComposer(env, false);
    }

    public static FlinkPipelineComposer ofMiniCluster() {
        return new FlinkPipelineComposer(
                StreamExecutionEnvironment.getExecutionEnvironment(), true);
    }

    private FlinkPipelineComposer(StreamExecutionEnvironment env, boolean isBlocking) {
        this.env = env;
        this.isBlocking = isBlocking;
    }

    @Override
    public PipelineExecution compose(PipelineDef pipelineDef) {
        Configuration pipelineDefConfig = pipelineDef.getConfig();

        int parallelism = pipelineDefConfig.get(PipelineOptions.PIPELINE_PARALLELISM);
        env.getConfig().setParallelism(parallelism);

        translate(env, pipelineDef);

        // Add framework JARs
        addFrameworkJars();

        return new FlinkPipelineExecution(
                env, pipelineDefConfig.get(PipelineOptions.PIPELINE_NAME), isBlocking);
    }

    private void translate(StreamExecutionEnvironment env, PipelineDef pipelineDef) {
        Configuration pipelineDefConfig = pipelineDef.getConfig();
        int parallelism = pipelineDefConfig.get(PipelineOptions.PIPELINE_PARALLELISM);
        SchemaChangeBehavior schemaChangeBehavior =
                pipelineDefConfig.get(PipelineOptions.PIPELINE_SCHEMA_CHANGE_BEHAVIOR);

        boolean isBatchMode =
                RuntimeExecutionMode.BATCH.equals(
                        pipelineDefConfig.get(PipelineOptions.PIPELINE_EXECUTION_RUNTIME_MODE));
        if (isBatchMode) {
            env.setRuntimeMode(org.apache.flink.api.common.RuntimeExecutionMode.BATCH);
        } else {
            env.setRuntimeMode(org.apache.flink.api.common.RuntimeExecutionMode.STREAMING);
        }

        // Validate configuration
        String schemaOperatorUid =
                pipelineDefConfig.get(PipelineOptions.PIPELINE_SCHEMA_OPERATOR_UID);
        @Nullable
        String operatorUidPrefix =
                pipelineDefConfig.get(PipelineOptions.PIPELINE_OPERATOR_UID_PREFIX);
        if (!Objects.equals(
                        schemaOperatorUid,
                        PipelineOptions.PIPELINE_SCHEMA_OPERATOR_UID.defaultValue())
                && operatorUidPrefix != null) {
            throw new IllegalArgumentException(
                    String.format(
                            "Only one of the %s and %s pipeline options can be set.",
                            PipelineOptions.PIPELINE_OPERATOR_UID_PREFIX.key(),
                            PipelineOptions.PIPELINE_SCHEMA_OPERATOR_UID.key()));
        }

        OperatorUidGenerator operatorUidGenerator = new OperatorUidGenerator(operatorUidPrefix);

        if (operatorUidPrefix != null) {
            schemaOperatorUid = operatorUidGenerator.generateUid(SCHEMA_OPERATOR_UID_SUFFIX);
        }

        // Initialize translators
        DataSourceTranslator sourceTranslator = new DataSourceTranslator();
        TransformTranslator transformTranslator = new TransformTranslator();
        PartitioningTranslator partitioningTranslator = new PartitioningTranslator();
        SchemaOperatorTranslator schemaOperatorTranslator =
                new SchemaOperatorTranslator(
                        schemaChangeBehavior,
                        schemaOperatorUid,
                        pipelineDefConfig.get(PipelineOptions.PIPELINE_SCHEMA_OPERATOR_RPC_TIMEOUT),
                        pipelineDefConfig.get(PipelineOptions.PIPELINE_LOCAL_TIME_ZONE));
        DataSinkTranslator sinkTranslator = new DataSinkTranslator();

        // And required constructors
        OperatorIDGenerator schemaOperatorIDGenerator = new OperatorIDGenerator(schemaOperatorUid);
        DataSource dataSource =
                sourceTranslator.createDataSource(pipelineDef.getSource(), pipelineDefConfig, env);
        DataSink dataSink =
                sinkTranslator.createDataSink(pipelineDef.getSink(), pipelineDefConfig, env);

        boolean isParallelMetadataSource = dataSource.isParallelMetadataSource();

        // O ---> Source
        int sourceParallelism = parallelism;
        if (pipelineDef.getSource().getParallelism() != null) {
            sourceParallelism = pipelineDef.getSource().getParallelism();
        }
        DataStream<Event> stream =
                sourceTranslator.translate(
<<<<<<< HEAD
                        pipelineDef.getSource(), dataSource, env, sourceParallelism);
=======
                        pipelineDef.getSource(),
                        dataSource,
                        env,
                        parallelism,
                        operatorUidGenerator);
>>>>>>> 1c0c5af4

        // Source ---> PreTransform
        stream =
                transformTranslator.translatePreTransform(
                        stream,
                        pipelineDef.getTransforms(),
                        pipelineDef.getUdfs(),
                        pipelineDef.getModels(),
                        dataSource.supportedMetadataColumns(),
                        !isParallelMetadataSource && !isBatchMode,
                        operatorUidGenerator);

        // PreTransform ---> PostTransform
        stream =
                transformTranslator.translatePostTransform(
                        stream,
                        pipelineDef.getTransforms(),
                        pipelineDef.getConfig().get(PipelineOptions.PIPELINE_LOCAL_TIME_ZONE),
                        pipelineDef.getUdfs(),
                        pipelineDef.getModels(),
                        dataSource.supportedMetadataColumns(),
                        operatorUidGenerator);

        if (isParallelMetadataSource) {
            // Translate a distributed topology for sources with distributed tables
            // PostTransform -> Partitioning
            DataStream<PartitioningEvent> partitionedStream =
                    partitioningTranslator.translateDistributed(
                            stream,
                            parallelism,
                            parallelism,
                            dataSink.getDataChangeEventHashFunctionProvider(parallelism));

            // Partitioning -> Schema Operator
            stream =
                    schemaOperatorTranslator.translateDistributed(
                            partitionedStream,
                            parallelism,
                            dataSink.getMetadataApplier()
                                    .setAcceptedSchemaEvolutionTypes(
                                            pipelineDef
                                                    .getSink()
                                                    .getIncludedSchemaEvolutionTypes()),
                            pipelineDef.getRoute());

        } else {
            // Translate a regular topology for sources without distributed tables
            // PostTransform ---> Schema Operator
            stream =
                    schemaOperatorTranslator.translateRegular(
                            stream,
                            parallelism,
                            isBatchMode,
                            dataSink.getMetadataApplier()
                                    .setAcceptedSchemaEvolutionTypes(
                                            pipelineDef
                                                    .getSink()
                                                    .getIncludedSchemaEvolutionTypes()),
                            pipelineDef.getRoute());

            // Schema Operator ---(shuffled)---> Partitioning
            stream =
                    partitioningTranslator.translateRegular(
                            stream,
                            parallelism,
                            parallelism,
                            isBatchMode,
                            schemaOperatorIDGenerator.generate(),
                            dataSink.getDataChangeEventHashFunctionProvider(parallelism),
                            operatorUidGenerator);
        }

        // Schema Operator -> Sink -> X
        int sinkParallelism = parallelism;
        if (pipelineDef.getSink().getParallelism() != null) {
            sinkParallelism = pipelineDef.getSink().getParallelism();
        }
        sinkTranslator.translate(
                pipelineDef.getSink(),
                stream,
                dataSink,
                isBatchMode,
                schemaOperatorIDGenerator.generate(),
<<<<<<< HEAD
                sinkParallelism);
=======
                operatorUidGenerator);
>>>>>>> 1c0c5af4
    }

    private void addFrameworkJars() {
        try {
            Set<URI> frameworkJars = new HashSet<>();
            // Common JAR
            // We use the core interface (Event) to search the JAR
            Optional<URL> commonJar = getContainingJar(Event.class);
            if (commonJar.isPresent()) {
                frameworkJars.add(commonJar.get().toURI());
            }
            // Runtime JAR
            // We use the serializer of the core interface (EventSerializer) to search the JAR
            Optional<URL> runtimeJar = getContainingJar(EventSerializer.class);
            if (runtimeJar.isPresent()) {
                frameworkJars.add(runtimeJar.get().toURI());
            }
            for (URI jar : frameworkJars) {
                FlinkEnvironmentUtils.addJar(env, jar.toURL());
            }
        } catch (Exception e) {
            throw new RuntimeException("Failed to search and add Flink CDC framework JARs", e);
        }
    }

    private Optional<URL> getContainingJar(Class<?> clazz) throws Exception {
        URL container = clazz.getProtectionDomain().getCodeSource().getLocation();
        if (Files.isDirectory(Paths.get(container.toURI()))) {
            return Optional.empty();
        }
        return Optional.of(container);
    }
}<|MERGE_RESOLUTION|>--- conflicted
+++ resolved
@@ -177,15 +177,12 @@
         }
         DataStream<Event> stream =
                 sourceTranslator.translate(
-<<<<<<< HEAD
-                        pipelineDef.getSource(), dataSource, env, sourceParallelism);
-=======
                         pipelineDef.getSource(),
                         dataSource,
                         env,
                         parallelism,
-                        operatorUidGenerator);
->>>>>>> 1c0c5af4
+                        operatorUidGenerator,
+                        parallelism);
 
         // Source ---> PreTransform
         stream =
@@ -269,11 +266,8 @@
                 dataSink,
                 isBatchMode,
                 schemaOperatorIDGenerator.generate(),
-<<<<<<< HEAD
-                sinkParallelism);
-=======
-                operatorUidGenerator);
->>>>>>> 1c0c5af4
+                operatorUidGenerator,
+                parallelism);
     }
 
     private void addFrameworkJars() {
