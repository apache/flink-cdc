--- conflicted
+++ resolved
@@ -55,11 +55,8 @@
                 "testPreWriteWithoutCommitSink",
                 false,
                 new OperatorID(),
-<<<<<<< HEAD
+                new OperatorUidGenerator(),
                 inputStream.getParallelism());
-=======
-                new OperatorUidGenerator());
->>>>>>> 1c0c5af4
 
         // Check if the `addPreWriteTopology` is called, and the uid is set when the transformation
         // added
