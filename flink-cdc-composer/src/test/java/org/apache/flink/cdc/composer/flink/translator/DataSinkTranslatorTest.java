/*
 * Licensed to the Apache Software Foundation (ASF) under one or more
 * contributor license agreements.  See the NOTICE file distributed with
 * this work for additional information regarding copyright ownership.
 * The ASF licenses this file to You under the Apache License, Version 2.0
 * (the "License"); you may not use this file except in compliance with
 * the License.  You may obtain a copy of the License at
 *
 *      http://www.apache.org/licenses/LICENSE-2.0
 *
 * Unless required by applicable law or agreed to in writing, software
 * distributed under the License is distributed on an "AS IS" BASIS,
 * WITHOUT WARRANTIES OR CONDITIONS OF ANY KIND, either express or implied.
 * See the License for the specific language governing permissions and
 * limitations under the License.
 */

package org.apache.flink.cdc.composer.flink.translator;

import org.apache.flink.api.connector.sink2.SinkWriter;
import org.apache.flink.api.dag.Transformation;
import org.apache.flink.cdc.common.event.Event;
import org.apache.flink.runtime.jobgraph.OperatorID;
import org.apache.flink.streaming.api.connector.sink2.WithPreWriteTopology;
import org.apache.flink.streaming.api.datastream.DataStream;
import org.apache.flink.streaming.api.datastream.DataStreamSource;
import org.apache.flink.streaming.api.environment.StreamExecutionEnvironment;
import org.apache.flink.streaming.api.transformations.OneInputTransformation;

import org.apache.flink.shaded.guava31.com.google.common.collect.Lists;

import org.assertj.core.api.Assertions;
import org.junit.jupiter.api.Test;

import java.io.IOException;
import java.util.ArrayList;

/** A test for {@link DataSinkTranslator}. */
class DataSinkTranslatorTest {

    @Test
    void testPreWriteWithoutCommitSink() {
        StreamExecutionEnvironment env = StreamExecutionEnvironment.getExecutionEnvironment();
        ArrayList<Event> mockEvents = Lists.newArrayList(new EmptyEvent(), new EmptyEvent());
        DataStreamSource<Event> inputStream = env.fromCollection(mockEvents);
        DataSinkTranslator translator = new DataSinkTranslator();

        // Node hash must be a 32 character String that describes a hex code
        String uid = "aaaaaaaaaaaaaaaaaaaaaaaaaaaaaaaa";
        MockPreWriteWithoutCommitSink mockPreWriteWithoutCommitSink =
                new MockPreWriteWithoutCommitSink(uid);
        translator.sinkTo(
                inputStream,
                mockPreWriteWithoutCommitSink,
                "testPreWriteWithoutCommitSink",
<<<<<<< HEAD
                new OperatorID(),
                inputStream.getParallelism());
=======
                false,
                new OperatorID());
>>>>>>> 4bc73664

        // Check if the `addPreWriteTopology` is called, and the uid is set when the transformation
        // added
        OneInputTransformation<Event, Event> oneInputTransformation =
                (OneInputTransformation) env.getTransformations().get(0);
        Transformation<?> reblanceTransformation = oneInputTransformation.getInputs().get(0);
        Assertions.assertThat(reblanceTransformation.getUserProvidedNodeHash()).isEqualTo(uid);
    }

    private static class EmptyEvent implements Event {}

    private static class MockPreWriteWithoutCommitSink implements WithPreWriteTopology<Event> {

        private final String uid;

        public MockPreWriteWithoutCommitSink(String uid) {
            this.uid = uid;
        }

        @Override
        public DataStream<Event> addPreWriteTopology(DataStream<Event> inputDataStream) {
            // return a new DataSteam with specified uid
            DataStream<Event> rebalance = inputDataStream.rebalance();
            rebalance.getTransformation().setUidHash(uid);
            return rebalance;
        }

        @Override
        public SinkWriter<Event> createWriter(InitContext context) throws IOException {
            return null;
        }
    }
}<|MERGE_RESOLUTION|>--- conflicted
+++ resolved
@@ -53,13 +53,9 @@
                 inputStream,
                 mockPreWriteWithoutCommitSink,
                 "testPreWriteWithoutCommitSink",
-<<<<<<< HEAD
+                false,
                 new OperatorID(),
                 inputStream.getParallelism());
-=======
-                false,
-                new OperatorID());
->>>>>>> 4bc73664
 
         // Check if the `addPreWriteTopology` is called, and the uid is set when the transformation
         // added
