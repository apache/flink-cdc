--- conflicted
+++ resolved
@@ -402,13 +402,6 @@
       The default value is none. Depending on your requirements and data types, you can choose the appropriate processing mode. If your database contains a large number of binary data types, it is recommended to use base64 or hex mode to make it easier to handle during transmission.</td> 
     </tr>
     <tr>
-<<<<<<< HEAD
-      <td>scan.snapshot.filter</td>
-      <td>optional</td>
-      <td style="word-wrap: break-word;">(none)</td>
-      <td>String</td>
-      <td>When reading a table snapshot, the rows of captured tables will be filtered using the specified filter expression (AKA a SQL WHERE clause). By default, no filter is applied, meaning the entire table will be synchronized. e.g. `id > 100`.</td> 
-=======
       <td>scan.parse.online.schema.changes.enabled</td>
       <td>optional</td>
       <td style="word-wrap: break-word;">false</td>
@@ -466,7 +459,13 @@
         WARNING: Skipping backfill might lead to data inconsistency because some change log events happened within the snapshot phase might be replayed (only at-least-once semantic is promised).
         For example updating an already updated value in snapshot, or deleting an already deleted entry in snapshot. These replayed change log events should be handled specially.
       </td>
->>>>>>> 0842feea
+    </tr>
+    <tr>
+      <td>scan.snapshot.filter</td>
+      <td>optional</td>
+      <td style="word-wrap: break-word;">(none)</td>
+      <td>String</td>
+      <td>When reading a table snapshot, the rows of captured tables will be filtered using the specified filter expression (AKA a SQL WHERE clause). By default, no filter is applied, meaning the entire table will be synchronized. e.g. `id > 100`.</td> 
     </tr>
     </tbody>
 </table>
@@ -874,30 +873,6 @@
 2. The processing semantics of a MySQL CDC table without primary keys is determined based on the behavior of the column that are specified by the `scan.incremental.snapshot.chunk.key-column`.
   * If no update operation is performed on the specified column, the exactly-once semantics is ensured.
   * If the update operation is performed on the specified column, only the at-least-once semantics is ensured. However, you can specify primary keys at downstream and perform the idempotence operation to ensure data correctness.
-
-#### Warning
-
-Using a **non-primary key column** as the `scan.incremental.snapshot.chunk.key-column` for a MySQL table with primary keys may lead to data inconsistencies. Below is a scenario illustrating this issue and recommendations to mitigate potential problems.
-
-#### Problem Scenario
-
-- **Table Structure:**
-    - **Primary Key:** `id`
-    - **Chunk Key Column:** `pid` (Not a primary key)
-
-- **Snapshot Splits:**
-    - **Split 0:** `1 < pid <= 3`
-    - **Split 1:** `3 < pid <= 5`
-
-- **Operation:**
-    - Two different subtasks are reading Split 0 and Split 1 concurrently.
-    - An update operation changes `pid` from `2` to `4` for `id=0` while both splits are being read. This update occurs between the low and high watermark of both splits.
-
-- **Result:**
-    - **Split 0:** Contains the record `[id=0, pid=2]`
-    - **Split 1:** Contains the record `[id=0, pid=4]`
-
-Since the order of processing these records cannot be guaranteed, the final value of `pid` for `id=0` may end up being either `2` or `4`, leading to potential data inconsistencies.
 
 ### About converting binary type data to base64 encoded data
 
