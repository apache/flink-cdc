---
title: "MySQL"
weight: 2
type: docs
aliases:
- /connectors/flink-sources/mysql-cdc
---
<!--
Licensed to the Apache Software Foundation (ASF) under one
or more contributor license agreements.  See the NOTICE file
distributed with this work for additional information
regarding copyright ownership.  The ASF licenses this file
to you under the Apache License, Version 2.0 (the
"License"); you may not use this file except in compliance
with the License.  You may obtain a copy of the License at

  http://www.apache.org/licenses/LICENSE-2.0

Unless required by applicable law or agreed to in writing,
software distributed under the License is distributed on an
"AS IS" BASIS, WITHOUT WARRANTIES OR CONDITIONS OF ANY
KIND, either express or implied.  See the License for the
specific language governing permissions and limitations
under the License.
-->

# MySQL CDC Connector

The MySQL CDC connector allows for reading snapshot data and incremental data from MySQL database. This document describes how to setup the MySQL CDC connector to run SQL queries against MySQL databases.


## Supported Databases

| Connector | Database                                                                                                                                                                                                                                                                                                                                                                                               | Driver              |
|-----------|--------------------------------------------------------------------------------------------------------------------------------------------------------------------------------------------------------------------------------------------------------------------------------------------------------------------------------------------------------------------------------------------------------|---------------------|
| mysql-cdc | <li> [MySQL](https://dev.mysql.com/doc): 5.6, 5.7, 8.0.x <li> [RDS MySQL](https://www.aliyun.com/product/rds/mysql): 5.6, 5.7, 8.0.x <li> [PolarDB MySQL](https://www.aliyun.com/product/polardb): 5.6, 5.7, 8.0.x <li> [Aurora MySQL](https://aws.amazon.com/cn/rds/aurora): 5.6, 5.7, 8.0.x <li> [MariaDB](https://mariadb.org): 10.x <li> [PolarDB X](https://github.com/ApsaraDB/galaxysql): 2.0.1 | JDBC Driver: 8.0.27 |

Dependencies
------------

In order to setup the MySQL CDC connector, the following table provides dependency information for both projects using a build automation tool (such as Maven or SBT) and SQL Client with SQL JAR bundles.

### Maven dependency

{{< artifact flink-connector-mysql-cdc >}}

### SQL Client JAR

```Download link is available only for stable releases.```

Download [flink-sql-connector-mysql-cdc-{{< param Version >}}.jar](https://repo1.maven.org/maven2/org/apache/flink/flink-sql-connector-mysql-cdc/{{< param Version >}}/flink-sql-connector-mysql-cdc-{{< param Version >}}.jar) and put it under `<FLINK_HOME>/lib/`.

**Note:** Refer to [flink-sql-connector-mysql-cdc](https://mvnrepository.com/artifact/org.apache.flink/flink-sql-connector-mysql-cdc), more released versions will be available in the Maven central warehouse.

Since MySQL Connector's GPLv2 license is incompatible with Flink CDC project, we can't provide MySQL connector in prebuilt connector jar packages.
You may need to configure the following dependencies manually.

<div class="wy-table-responsive">
<table class="colwidths-auto docutils">
    <thead>
      <tr>
        <th class="text-left">Dependency Item</th>
        <th class="text-left">Description</th>
      </tr>
    </thead>
    <tbody>
      <tr>
        <td><a href="https://mvnrepository.com/artifact/mysql/mysql-connector-java/8.0.27">mysql:mysql-connector-java:8.0.27</a></td>
        <td>Used for connecting to MySQL database.</td>
      </tr>
    </tbody>
</table>
</div>

Setup MySQL server
----------------

You have to define a MySQL user with appropriate permissions on all databases that the Debezium MySQL connector monitors.

1. Create the MySQL user:

```sql
mysql> CREATE USER 'user'@'localhost' IDENTIFIED BY 'password';
```

2. Grant the required permissions to the user:

```sql
mysql> GRANT SELECT, SHOW DATABASES, REPLICATION SLAVE, REPLICATION CLIENT ON *.* TO 'user' IDENTIFIED BY 'password';
```
**Note:** The RELOAD permissions is not required any more when `scan.incremental.snapshot.enabled` is enabled (enabled by default).

3. Finalize the user’s permissions:

```sql
mysql> FLUSH PRIVILEGES;
```

See more about the [permission explanation](https://debezium.io/documentation/reference/1.9/connectors/mysql.html#mysql-creating-user).


Notes
----------------

### Set a different SERVER ID for each reader

Every MySQL database client for reading binlog should have a unique id, called server id. MySQL server will use this id to maintain network connection and the binlog position. Therefore, if different jobs share a same server id, it may result to read from wrong binlog position. 
Thus, it is recommended to set different server id for each reader via the [SQL Hints](https://ci.apache.org/projects/flink/flink-docs-release-1.11/dev/table/sql/hints.html), 
e.g.  assuming the source parallelism is 4, then we can use `SELECT * FROM source_table /*+ OPTIONS('server-id'='5401-5404') */ ;` to assign unique server id for each of the 4 source readers. 


### Setting up MySQL session timeouts

When an initial consistent snapshot is made for large databases, your established connection could timeout while the tables are being read. You can prevent this behavior by configuring interactive_timeout and wait_timeout in your MySQL configuration file.
- `interactive_timeout`: The number of seconds the server waits for activity on an interactive connection before closing it. See [MySQL documentations](https://dev.mysql.com/doc/refman/8.0/en/server-system-variables.html#sysvar_interactive_timeout).
- `wait_timeout`: The number of seconds the server waits for activity on a noninteractive connection before closing it. See [MySQL documentations](https://dev.mysql.com/doc/refman/8.0/en/server-system-variables.html#sysvar_wait_timeout).


How to create a MySQL CDC table
----------------

The MySQL CDC table can be defined as following:

```sql
-- checkpoint every 3000 milliseconds                       
Flink SQL> SET 'execution.checkpointing.interval' = '3s';   

-- register a MySQL table 'orders' in Flink SQL
Flink SQL> CREATE TABLE orders (
     order_id INT,
     order_date TIMESTAMP(0),
     customer_name STRING,
     price DECIMAL(10, 5),
     product_id INT,
     order_status BOOLEAN,
     PRIMARY KEY(order_id) NOT ENFORCED
     ) WITH (
     'connector' = 'mysql-cdc',
     'hostname' = 'localhost',
     'port' = '3306',
     'username' = 'root',
     'password' = '123456',
     'database-name' = 'mydb',
     'table-name' = 'orders');
  
-- read snapshot and binlogs from orders table
Flink SQL> SELECT * FROM orders;
```

Connector Options
----------------

<div class="highlight">
<table class="colwidths-auto docutils">
    <thead>
      <tr>
        <th class="text-left" style="width: 10%">Option</th>
        <th class="text-left" style="width: 8%">Required</th>
        <th class="text-left" style="width: 7%">Default</th>
        <th class="text-left" style="width: 10%">Type</th>
        <th class="text-left" style="width: 65%">Description</th>
      </tr>
    </thead>
    <tbody>
    <tr>
      <td>connector</td>
      <td>required</td>
      <td style="word-wrap: break-word;">(none)</td>
      <td>String</td>
      <td>Specify what connector to use, here should be <code>'mysql-cdc'</code>.</td>
    </tr>
    <tr>
      <td>hostname</td>
      <td>required</td>
      <td style="word-wrap: break-word;">(none)</td>
      <td>String</td>
      <td>IP address or hostname of the MySQL database server.</td>
    </tr>
    <tr>
      <td>username</td>
      <td>required</td>
      <td style="word-wrap: break-word;">(none)</td>
      <td>String</td>
      <td>Name of the MySQL database to use when connecting to the MySQL database server.</td>
    </tr>
    <tr>
      <td>password</td>
      <td>required</td>
      <td style="word-wrap: break-word;">(none)</td>
      <td>String</td>
      <td>Password to use when connecting to the MySQL database server.</td>
    </tr>
    <tr>
      <td>database-name</td>
      <td>required</td>
      <td style="word-wrap: break-word;">(none)</td>
      <td>String</td>
      <td>Database name of the MySQL server to monitor. The database-name also supports regular expressions to monitor multiple tables matches the regular expression.</td>
    </tr> 
    <tr>
      <td>table-name</td>
      <td>required</td>
      <td style="word-wrap: break-word;">(none)</td>
      <td>String</td>
      <td>
         Table name of the MySQL database to monitor. The table-name also supports regular expressions to monitor multiple tables that satisfy the regular expressions. Note: When the MySQL CDC connector regularly matches the table name, it will concat the database-name and table-name filled in by the user through the string `\\.` to form a full-path regular expression, and then use the regular expression to match the fully qualified name of the table in the MySQL database.
      </td>
    </tr>
    <tr>
      <td>port</td>
      <td>optional</td>
      <td style="word-wrap: break-word;">3306</td>
      <td>Integer</td>
      <td>Integer port number of the MySQL database server.</td>
    </tr>
    <tr>
      <td>server-id</td>
      <td>optional</td>
      <td style="word-wrap: break-word;">(none)</td>
      <td>String</td>
      <td>A numeric ID or a numeric ID range of this database client, The numeric ID syntax is like '5400', 
          the numeric ID range syntax is like '5400-5408', The numeric ID range syntax is recommended when 'scan.incremental.snapshot.enabled' enabled.
          Every ID must be unique across all currently-running database processes in the MySQL cluster. This connector joins the MySQL cluster
          as another server (with this unique ID) so it can read the binlog. By default, a random number is generated between 5400 and 6400,
          though we recommend setting an explicit value.
      </td>
    </tr>
    <tr>
          <td>scan.incremental.snapshot.enabled</td>
          <td>optional</td>
          <td style="word-wrap: break-word;">true</td>
          <td>Boolean</td>
          <td>Incremental snapshot is a new mechanism to read snapshot of a table. Compared to the old snapshot mechanism,
              the incremental snapshot has many advantages, including:
                (1) source can be parallel during snapshot reading, 
                (2) source can perform checkpoints in the chunk granularity during snapshot reading, 
                (3) source doesn't need to acquire global read lock (FLUSH TABLES WITH READ LOCK) before snapshot reading.
              If you would like the source run in parallel, each parallel reader should have an unique server id, so 
              the 'server-id' must be a range like '5400-6400', and the range must be larger than the parallelism.
              Please see <a href="#incremental-snapshot-reading ">Incremental Snapshot Reading</a>section for more detailed information.
          </td>
    </tr>
    <tr>
          <td>scan.incremental.snapshot.chunk.size</td>
          <td>optional</td>
          <td style="word-wrap: break-word;">8096</td>
          <td>Integer</td>
          <td>The chunk size (number of rows) of table snapshot, captured tables are split into multiple chunks when read the snapshot of table.</td>
    </tr>
    <tr>
          <td>scan.snapshot.fetch.size</td>
          <td>optional</td>
          <td style="word-wrap: break-word;">1024</td>
          <td>Integer</td>
          <td>The maximum fetch size for per poll when read table snapshot.</td>
    </tr>
    <tr>
          <td>scan.incremental.snapshot.chunk.key-column</td>
          <td>optional</td>
          <td style="word-wrap: break-word;">(none)</td>
          <td>String</td>
          <td>The chunk key of table snapshot, captured tables are split into multiple chunks by a chunk key when read the snapshot of table.
            By default, the chunk key is the first column of the primary key. A column that is not part of the primary key can be used as a chunk key, but this may lead to slower query performance.
            <br>
            <b>Warning:</b> Using a non-primary key column as a chunk key may lead to data inconsistencies. Please see <a href="#warning">Warning</a> for details.
          </td>
    </tr>
    <tr>
      <td>scan.startup.mode</td>
      <td>optional</td>
      <td style="word-wrap: break-word;">initial</td>
      <td>String</td>
      <td>Optional startup mode for MySQL CDC consumer, valid enumerations are "initial", "earliest-offset", "latest-offset", "specific-offset", "timestamp" and "snapshot".
           Please see <a href="#startup-reading-position">Startup Reading Position</a> section for more detailed information.</td>
    </tr>
    <tr>
      <td>scan.startup.specific-offset.file</td>
      <td>optional</td>
      <td style="word-wrap: break-word;">(none)</td>
      <td>String</td>
      <td>Optional binlog file name used in case of "specific-offset" startup mode</td>
    </tr>
    <tr>
      <td>scan.startup.specific-offset.pos</td>
      <td>optional</td>
      <td style="word-wrap: break-word;">(none)</td>
      <td>Long</td>
      <td>Optional binlog file position used in case of "specific-offset" startup mode</td>
    </tr>
    <tr>
      <td>scan.startup.specific-offset.gtid-set</td>
      <td>optional</td>
      <td style="word-wrap: break-word;">(none)</td>
      <td>String</td>
      <td>Optional GTID set used in case of "specific-offset" startup mode</td>
    </tr>
    <tr>
      <td>scan.startup.timestamp-millis</td>
      <td>optional</td>
      <td style="word-wrap: break-word;">(none)</td>
      <td>Long</td>
      <td>Optional millisecond timestamp used in case of "timestamp" startup mode.</td>
    </tr>
    <tr>
      <td>scan.startup.specific-offset.skip-events</td>
      <td>optional</td>
      <td style="word-wrap: break-word;">(none)</td>
      <td>Long</td>
      <td>Optional number of events to skip after the specific starting offset</td>
    </tr>
    <tr>
      <td>scan.startup.specific-offset.skip-rows</td>
      <td>optional</td>
      <td style="word-wrap: break-word;">(none)</td>
      <td>Long</td>
      <td>Optional number of rows to skip after the specific starting offset</td>
    </tr>
    <tr>
      <td>server-time-zone</td>
      <td>optional</td>
      <td style="word-wrap: break-word;">(none)</td>
      <td>String</td>
      <td>The session time zone in database server, e.g. "Asia/Shanghai". 
          It controls how the TIMESTAMP type in MYSQL converted to STRING.
          See more <a href="https://debezium.io/documentation/reference/1.9/connectors/mysql.html#mysql-temporal-types">here</a>.
          If not set, then ZoneId.systemDefault() is used to determine the server time zone.
      </td>
    </tr>
    <tr>
      <td>debezium.min.row.count.to.stream.result</td>
      <td>optional</td>
      <td style="word-wrap: break-word;">1000</td>
      <td>Integer</td>
      <td>	
Only valid for cdc 1.x version. During a snapshot operation, the connector will query each included table to produce a read event for all rows in that table. This parameter determines whether the MySQL connection will pull all results for a table into memory (which is fast but requires large amounts of memory), or whether the results will instead be streamed (can be slower, but will work for very large tables). The value specifies the minimum number of rows a table must contain before the connector will stream results, and defaults to 1,000. Set this parameter to '0' to skip all table size checks and always stream all results during a snapshot.</td>
    </tr>
    <tr>
          <td>connect.timeout</td>
          <td>optional</td>
          <td style="word-wrap: break-word;">30s</td>
          <td>Duration</td>
          <td>The maximum time that the connector should wait after trying to connect to the MySQL database server before timing out.
              This value cannot be less than 250ms.</td>
    </tr>    
    <tr>
          <td>connect.max-retries</td>
          <td>optional</td>
          <td style="word-wrap: break-word;">3</td>
          <td>Integer</td>
          <td>The max retry times that the connector should retry to build MySQL database server connection.</td>
    </tr>
    <tr>
          <td>connection.pool.size</td>
          <td>optional</td>
          <td style="word-wrap: break-word;">20</td>
          <td>Integer</td>
          <td>The connection pool size.</td>
    </tr>
    <tr>
          <td>jdbc.properties.*</td>
          <td>optional</td>
          <td style="word-wrap: break-word;">(none)</td>
          <td>String</td>
          <td>Option to pass custom JDBC URL properties. User can pass custom properties like 'jdbc.properties.useSSL' = 'false'.</td>
    </tr>
    <tr>
          <td>heartbeat.interval</td>
          <td>optional</td>
          <td style="word-wrap: break-word;">30s</td>
          <td>Duration</td>
          <td>The interval of sending heartbeat event for tracing the latest available binlog offsets.</td>
    </tr>
    <tr>
      <td>debezium.*</td>
      <td>optional</td>
      <td style="word-wrap: break-word;">(none)</td>
      <td>String</td>
      <td>Pass-through Debezium's properties to Debezium Embedded Engine which is used to capture data changes from MySQL server.
          For example: <code>'debezium.snapshot.mode' = 'never'</code>.
          See more about the <a href="https://debezium.io/documentation/reference/1.9/connectors/mysql.html#mysql-connector-properties">Debezium's MySQL Connector properties</a></td> 
    </tr>
    <tr>
      <td>scan.incremental.close-idle-reader.enabled</td>
      <td>optional</td>
      <td style="word-wrap: break-word;">false</td>
      <td>Boolean</td>
      <td>Whether to close idle readers at the end of the snapshot phase. <br>
          The flink version is required to be greater than or equal to 1.14 when 'execution.checkpointing.checkpoints-after-tasks-finish.enabled' is set to true.<br>
          If the flink version is greater than or equal to 1.15, the default value of 'execution.checkpointing.checkpoints-after-tasks-finish.enabled' has been changed to true,
          so it does not need to be explicitly configured 'execution.checkpointing.checkpoints-after-tasks-finish.enabled' = 'true'
      </td>
    </tr>
    <tr>
      <td>debezium.binary.handling.mode</td>
      <td>optional</td>
      <td style="word-wrap: break-word;">(none)</td>
      <td>String</td>
      <td>debezium.binary.handling.mode can be set to one of the following values:
          none: No processing is performed, and the binary data type is transmitted as a byte array (byte array).
          base64: The binary data type is converted to a Base64-encoded string and transmitted.
          hex: The binary data type is converted to a hexadecimal string and transmitted.
      The default value is none. Depending on your requirements and data types, you can choose the appropriate processing mode. If your database contains a large number of binary data types, it is recommended to use base64 or hex mode to make it easier to handle during transmission.</td> 
    </tr>
    <tr>
<<<<<<< HEAD
      <td>scan.snapshot.filter</td>
      <td>optional</td>
      <td style="word-wrap: break-word;">(none)</td>
      <td>String</td>
      <td>When reading a table snapshot, the rows of captured tables will be filtered using the specified filter expression (AKA a SQL WHERE clause). By default, no filter is applied, meaning the entire table will be synchronized. e.g. `id > 100`.</td> 
=======
      <td>scan.parse.online.schema.changes.enabled</td>
      <td>optional</td>
      <td style="word-wrap: break-word;">false</td>
      <td>Boolean</td>
      <td>
        Whether to parse "online" schema changes generated by <a href="https://github.com/github/gh-ost">gh-ost</a> or <a href="https://docs.percona.com/percona-toolkit/pt-online-schema-change.html">pt-osc</a>.
        Schema change events are applied to a "shadow" table and then swapped with the original table later.
        <br>
        This is an experimental feature, and subject to change in the future.
      </td>
    </tr>
    <tr>
      <td>use.legacy.json.format</td>
      <td>optional</td>
      <td style="word-wrap: break-word;">true</td>
      <td>Boolean</td>
      <td>Whether to use legacy JSON format to cast JSON type data in binlog. <br>
          It determines whether to use the legacy JSON format when retrieving JSON type data in binlog. 
          If the user configures 'use.legacy.json.format' = 'true', whitespace before values and after commas in the JSON type data is removed. For example,
          JSON type data {"key1": "value1", "key2": "value2"} in binlog would be converted to {"key1":"value1","key2":"value2"}.
          When 'use.legacy.json.format' = 'false', the data would be converted to {"key1": "value1", "key2": "value2"}, with whitespace before values and after commas preserved.
      </td>
    </tr>
    <tr>
      <td>scan.incremental.snapshot.unbounded-chunk-first.enabled</td>
      <td>optional</td>
      <td style="word-wrap: break-word;">true</td>
      <td>Boolean</td>
      <td>
        Whether to assign the unbounded chunks first during snapshot reading phase.<br>
        This might help reduce the risk of the TaskManager experiencing an out-of-memory (OOM) error when taking a snapshot of the largest unbounded chunk.<br> 
      </td>
    </tr>
    <tr>
      <td>scan.read-changelog-as-append-only.enabled</td>
      <td>optional</td>
      <td style="word-wrap: break-word;">false</td>
      <td>Boolean</td>
      <td>
        Whether to convert the changelog stream to an append-only stream.<br>
        This feature is only used in special scenarios where you need to save upstream table deletion messages. For example, in a logical deletion scenario, users are not allowed to physically delete downstream messages. In this case, this feature is used in conjunction with the row_kind metadata field. Therefore, the downstream can save all detailed data at first, and then use the row_kind field to determine whether to perform logical deletion.<br>
        The option values are as follows:<br>
          <li>true: All types of messages (including INSERT, DELETE, UPDATE_BEFORE, and UPDATE_AFTER) will be converted into INSERT messages.</li>
          <li>false (default): All types of messages are sent as is.</li>
      </td>
    </tr>
    <tr>
      <td>scan.incremental.snapshot.backfill.skip</td>
      <td>optional</td>
      <td style="word-wrap: break-word;">false</td>
      <td>Boolean</td>
      <td>
        Whether to skip backfill in snapshot reading phase.<br> 
        If backfill is skipped, changes on captured tables during snapshot phase will be consumed later in change log reading phase instead of being merged into the snapshot.<br>
        WARNING: Skipping backfill might lead to data inconsistency because some change log events happened within the snapshot phase might be replayed (only at-least-once semantic is promised).
        For example updating an already updated value in snapshot, or deleting an already deleted entry in snapshot. These replayed change log events should be handled specially.
      </td>
>>>>>>> 381193f2
    </tr>
    </tbody>
</table>
</div>

Available Metadata
----------------

The following format metadata can be exposed as read-only (VIRTUAL) columns in a table definition.

<table class="colwidths-auto docutils">
  <thead>
     <tr>
       <th class="text-left" style="width: 15%">Key</th>
       <th class="text-left" style="width: 30%">DataType</th>
       <th class="text-left" style="width: 55%">Description</th>
     </tr>
  </thead>
  <tbody>
    <tr>
      <td>table_name</td>
      <td>STRING NOT NULL</td>
      <td>Name of the table that contain the row.</td>
    </tr>
    <tr>
      <td>database_name</td>
      <td>STRING NOT NULL</td>
      <td>Name of the database that contain the row.</td>
    </tr>
    <tr>
      <td>op_ts</td>
      <td>TIMESTAMP_LTZ(3) NOT NULL</td>
      <td>It indicates the time that the change was made in the database. <br>If the record is read from snapshot of the table instead of the binlog, the value is always 0.</td>
    </tr>
    <tr>
      <td>row_kind</td>
      <td>STRING NOT NULL</td>
      <td>It indicates the row kind of the changelog,Note: The downstream SQL operator may fail to compare due to this new added column when processing the row retraction if 
the source operator chooses to output the 'row_kind' column for each record. It is recommended to use this metadata column only in simple synchronization jobs.
<br>'+I' means INSERT message, '-D' means DELETE message, '-U' means UPDATE_BEFORE message and '+U' means UPDATE_AFTER message.</td>
    </tr>
  </tbody>
</table>

The extended CREATE TABLE example demonstrates the syntax for exposing these metadata fields:

```sql
CREATE TABLE products
(
    db_name       STRING METADATA FROM 'database_name' VIRTUAL,
    table_name    STRING METADATA FROM 'table_name' VIRTUAL,
    operation_ts  TIMESTAMP_LTZ(3) METADATA FROM 'op_ts' VIRTUAL,
    operation     STRING METADATA FROM 'row_kind' VIRTUAL,
    order_id      INT,
    order_date    TIMESTAMP(0),
    customer_name STRING,
    price         DECIMAL(10, 5),
    product_id    INT,
    order_status  BOOLEAN,
    PRIMARY KEY (order_id) NOT ENFORCED
) WITH (
      'connector' = 'mysql-cdc',
      'hostname' = 'localhost',
      'port' = '3306',
      'username' = 'root',
      'password' = '123456',
      'database-name' = 'mydb',
      'table-name' = 'orders'
      );
```

The extended CREATE TABLE example demonstrates the usage of regex to match multi-tables:

```sql
CREATE TABLE products
(
    db_name       STRING METADATA FROM 'database_name' VIRTUAL,
    table_name    STRING METADATA FROM 'table_name' VIRTUAL,
    operation_ts  TIMESTAMP_LTZ(3) METADATA FROM 'op_ts' VIRTUAL,
    operation     STRING METADATA FROM 'row_kind' VIRTUAL,
    order_id      INT,
    order_date    TIMESTAMP(0),
    customer_name STRING,
    price         DECIMAL(10, 5),
    product_id    INT,
    order_status  BOOLEAN,
    PRIMARY KEY (order_id) NOT ENFORCED
) WITH (
      'connector' = 'mysql-cdc',
      'hostname' = 'localhost',
      'port' = '3306',
      'username' = 'root',
      'password' = '123456',
      'database-name' = '(^(test).*|^(tpc).*|txc|.*[p$]|t{2})',
      'table-name' = '(t[5-8]|tt)'
      );
```
<table class="colwidths-auto docutils">
  <thead>
     <tr>
       <th class="text-left" style="width: 15%">example</th>
       <th class="text-left" style="width: 30%">expression</th>
       <th class="text-left" style="width: 55%">description</th>
     </tr>
  </thead>
  <tbody>
    <tr>
      <td>prefix match</td>
      <td>^(test).*</td>
      <td>This matches the database name or table name starts with prefix of test, e.g test1、test2. </td>
    </tr>
    <tr>
      <td>suffix match</td>
      <td>.*[p$]</td>
      <td>This matches the database name or table name ends with suffix of p, e.g cdcp、edcp. </td>
    </tr>
    <tr>
      <td>specific match</td>
      <td>txc</td>
      <td>This matches the database name or table name according to a specific name, e.g txc. </td>
    </tr>
  </tbody>
</table>

It will use `database-name\\.table-name` as a pattern to match tables, as above examples using pattern `(^(test).*|^(tpc).*|txc|.*[p$]|t{2})\\.(t[5-8]|tt)` matches txc.tt、test2.test5.


Features
--------

### Incremental Snapshot Reading

Incremental snapshot reading is a new mechanism to read snapshot of a table. Compared to the old snapshot mechanism, the incremental snapshot has many advantages, including:
* (1) MySQL CDC Source can be parallel during snapshot reading
* (2) MySQL CDC Source can perform checkpoints in the chunk granularity during snapshot reading
* (3) MySQL CDC Source doesn't need to acquire global read lock (FLUSH TABLES WITH READ LOCK) before snapshot reading

If you would like the source run in parallel, each parallel reader should have an unique server id, so the 'server-id' must be a range like '5400-6400', 
and the range must be larger than the parallelism.

During the incremental snapshot reading, the MySQL CDC Source firstly splits snapshot chunks (splits) by user specified chunk key of table,
and then MySQL CDC Source assigns the chunks to multiple readers to read the data of snapshot chunk.

#### Controlling Parallelism

Incremental snapshot reading provides the ability to read snapshot data parallelly.
You can control the source parallelism by setting the job parallelism `parallelism.default`. For example, in SQL CLI:

```sql
Flink SQL> SET 'parallelism.default' = 8;
```

#### Checkpoint

Incremental snapshot reading provides the ability to perform checkpoint in chunk level. It resolves the checkpoint timeout problem in previous version with old snapshot reading mechanism.

#### Lock-free

The MySQL CDC source use **incremental snapshot algorithm**, which avoid acquiring global read lock (FLUSH TABLES WITH READ LOCK) and thus doesn't need `RELOAD` permission.

#### MySQL High Availability Support

The ```mysql-cdc``` connector offers high availability of MySQL high available cluster by using the [GTID](https://dev.mysql.com/doc/refman/5.7/en/replication-gtids-concepts.html) information. To obtain the high availability, the MySQL cluster need enable the GTID mode, the GTID mode in your mysql config file should contain following settings:

```yaml
gtid_mode = on
enforce_gtid_consistency = on
```

If the monitored MySQL server address contains slave instance, you need set following settings to the MySQL conf file. The setting ```log-slave-updates = 1``` enables the slave instance to also write the data that synchronized from master to its binlog, this makes sure that the ```mysql-cdc``` connector can consume entire data from the slave instance.

```yaml
gtid_mode = on
enforce_gtid_consistency = on
log-slave-updates = 1
```

After the server you monitored fails in MySQL cluster, you only need to change the monitored server address to other available server and then restart the job from the latest checkpoint/savepoint, the job will restore from the checkpoint/savepoint and won't miss any records.

It's recommended to configure a DNS(Domain Name Service) or VIP(Virtual IP Address) for your MySQL cluster, using the DNS or VIP address for ```mysql-cdc``` connector, the DNS or VIP would automatically route the network request to the active MySQL server. In this way, you don't need to modify the address and restart your pipeline anymore.

#### MySQL Heartbeat Event Support

If the table updates infrequently, the binlog file or GTID set may have been cleaned in its last committed binlog position.
The CDC job may restart fails in this case. So the heartbeat event will help update binlog position. By default heartbeat event is enabled in MySQL CDC source and the interval is set to 30 seconds. You can specify the interval by using table option ```heartbeat.interval```, or set the option to `0s` to disable heartbeat events.

#### How Incremental Snapshot Reading works

When the MySQL CDC source is started, it reads snapshot of table parallelly and then reads binlog of table with single parallelism.

In snapshot phase, the snapshot is cut into multiple snapshot chunks according to chunk key of table and the size of table rows.
Snapshot chunks is assigned to multiple snapshot readers. Each snapshot reader reads its received chunks with [chunk reading algorithm](#snapshot-chunk-reading) and send the read data to downstream.
The source manages the process status (finished or not) of chunks, thus the source of snapshot phase can support checkpoint in chunk level.
If a failure happens, the source can be restored and continue to read chunks from last finished chunks.

After all snapshot chunks finished, the source will continue to read binlog in a single task.
In order to guarantee the global data order of snapshot records and binlog records, binlog reader will start to read data
until there is a complete checkpoint after snapshot chunks finished to make sure all snapshot data has been consumed by downstream.
The binlog reader tracks the consumed binlog position in state, thus source of binlog phase can support checkpoint in row level.

Flink performs checkpoints for the source periodically, in case of failover, the job will restart and restore from the last successful checkpoint state and guarantees the exactly once semantic.

##### Snapshot Chunk Splitting

When performing incremental snapshot reading, MySQL CDC source need a criterion which used to split the table.
MySQL CDC Source use a splitting column to split the table to multiple splits (chunks). By default, MySQL CDC source will identify the primary key column of the table and use the first column in primary key as the splitting column.
If there is no primary key in the table, user must specify `scan.incremental.snapshot.chunk.key-column`, 
otherwise incremental snapshot reading will fail and you can disable `scan.incremental.snapshot.enabled` to fallback to old snapshot reading mechanism.
Please note that using a column not in primary key as a chunk key can result in slower table query performance.

For numeric and auto incremental splitting column, MySQL CDC Source efficiently splits chunks by fixed step length.
For example, if you had a table with a primary key column of `id` which is auto-incremental BIGINT type, the minimum value was `0` and maximum value was `100`,
and the table option `scan.incremental.snapshot.chunk.size` value is `25`, the table would be split into following chunks:

```
 (-∞, 25),
 [25, 50),
 [50, 75),
 [75, 100),
 [100, +∞)
```

For other primary key column type, MySQL CDC Source executes the statement in the form of `SELECT MAX(STR_ID) AS chunk_high FROM (SELECT * FROM TestTable WHERE STR_ID > 'uuid-001' ORDER BY STR_ID ASC LIMIT 25)` to get the low and high value for each chunk, 
the splitting chunks set would be like:

 ```
 (-∞, 'uuid-001'),
 ['uuid-001', 'uuid-009'),
 ['uuid-009', 'uuid-abc'),
 ['uuid-abc', 'uuid-def'),
 [uuid-def, +∞).
```

##### Chunk Reading Algorithm

For above example `MyTable`, if the MySQL CDC Source parallelism was set to 4, MySQL CDC Source would run 4 readers which each executes **Offset Signal Algorithm** to 
get a final consistent output of the snapshot chunk. The **Offset Signal Algorithm** simply describes as following:

 * (1) Record current binlog position as `LOW` offset
 * (2) Read and buffer the snapshot chunk records by executing statement `SELECT * FROM MyTable WHERE id > chunk_low AND id <= chunk_high`
 * (3) Record current binlog position as `HIGH` offset
 * (4) Read the binlog records that belong to the snapshot chunk from `LOW` offset to `HIGH` offset
 * (5) Upsert the read binlog records into the buffered chunk records, and emit all records in the buffer as final output (all as INSERT records) of the snapshot chunk
 * (6) Continue to read and emit binlog records belong to the chunk after the `HIGH` offset in *single binlog reader*.

The algorithm is inspired by [DBLog Paper](https://arxiv.org/pdf/2010.12597v1.pdf), please refer it for more detail.
 
**Note:** If the actual values for the primary key are not uniformly distributed across its range, this may lead to unbalanced tasks when incremental snapshot read.

### Exactly-Once Processing

The MySQL CDC connector is a Flink Source connector which will read table snapshot chunks first and then continues to read binlog, 
both snapshot phase and binlog phase, MySQL CDC connector read with **exactly-once processing** even failures happen. 

### Startup Reading Position

The config option `scan.startup.mode` specifies the startup mode for MySQL CDC consumer. The valid enumerations are:

- `initial` (default): Performs an initial snapshot on the monitored database tables upon first startup, and continue to read the latest binlog.
- `earliest-offset`: Skip snapshot phase and start reading binlog events from the earliest accessible binlog offset.
- `latest-offset`: Never to perform snapshot on the monitored database tables upon first startup, just read from
the end of the binlog which means only have the changes since the connector was started.
- `specific-offset`: Skip snapshot phase and start reading binlog events from a specific offset. The offset could be
specified with binlog filename and position, or a GTID set if GTID is enabled on server.
- `timestamp`: Skip snapshot phase and start reading binlog events from a specific timestamp.
- `snapshot`: Only the snapshot phase is performed and exits after the snapshot phase reading is completed.

For example in DataStream API:
```java
MySQLSource.builder()
    .startupOptions(StartupOptions.earliest()) // Start from earliest offset
    .startupOptions(StartupOptions.latest()) // Start from latest offset
    .startupOptions(StartupOptions.specificOffset("mysql-bin.000003", 4L) // Start from binlog file and offset
    .startupOptions(StartupOptions.specificOffset("24DA167-0C0C-11E8-8442-00059A3C7B00:1-19")) // Start from GTID set
    .startupOptions(StartupOptions.timestamp(1667232000000L) // Start from timestamp
    .startupOptions(StartupOptions.snapshot()) // Read snapshot only
    ...
    .build()
```

and with SQL:

```SQL
CREATE TABLE mysql_source (...) WITH (
    'connector' = 'mysql-cdc',
    'scan.startup.mode' = 'earliest-offset', -- Start from earliest offset
    'scan.startup.mode' = 'latest-offset', -- Start from latest offset
    'scan.startup.mode' = 'specific-offset', -- Start from specific offset
    'scan.startup.mode' = 'timestamp', -- Start from timestamp
    'scan.startup.mode' = 'snapshot', -- Read snapshot only
    'scan.startup.specific-offset.file' = 'mysql-bin.000003', -- Binlog filename under specific offset startup mode
    'scan.startup.specific-offset.pos' = '4', -- Binlog position under specific offset mode
    'scan.startup.specific-offset.gtid-set' = '24DA167-0C0C-11E8-8442-00059A3C7B00:1-19', -- GTID set under specific offset startup mode
    'scan.startup.timestamp-millis' = '1667232000000' -- Timestamp under timestamp startup mode
    ...
)
```

**Notes:**
1. MySQL source will print the current binlog position into logs with INFO level on checkpoint, with the prefix
"Binlog offset on checkpoint {checkpoint-id}". It could be useful if you want to restart the job from a specific checkpointed position.
2. If schema of capturing tables was changed previously, starting with earliest offset, specific offset or timestamp
could fail as the Debezium reader keeps the current latest table schema internally and earlier records with unmatched schema cannot be correctly parsed.

### DataStream Source

```java
import org.apache.flink.api.common.eventtime.WatermarkStrategy;
import org.apache.flink.streaming.api.environment.StreamExecutionEnvironment;
import org.apache.flink.cdc.debezium.JsonDebeziumDeserializationSchema;
import org.apache.flink.cdc.connectors.mysql.source.MySqlSource;

public class MySqlSourceExample {
  public static void main(String[] args) throws Exception {
    MySqlSource<String> mySqlSource = MySqlSource.<String>builder()
        .hostname("yourHostname")
        .port(yourPort)
        .databaseList("yourDatabaseName") // set captured database, If you need to synchronize the whole database, Please set tableList to ".*".
        .tableList("yourDatabaseName.yourTableName") // set captured table
        .username("yourUsername")
        .password("yourPassword")
        .deserializer(new JsonDebeziumDeserializationSchema()) // converts SourceRecord to JSON String
        .build();

    StreamExecutionEnvironment env = StreamExecutionEnvironment.getExecutionEnvironment();

    // enable checkpoint
    env.enableCheckpointing(3000);

    env
      .fromSource(mySqlSource, WatermarkStrategy.noWatermarks(), "MySQL Source")
      // set 4 parallel source tasks
      .setParallelism(4)
      .print().setParallelism(1); // use parallelism 1 for sink to keep message ordering

    env.execute("Print MySQL Snapshot + Binlog");
  }
}
```

### Scan Newly Added Tables

Scan Newly Added Tables feature enables you add new tables to monitor for existing running pipeline, the newly added tables will read theirs snapshot data firstly and then read their changelog automatically.
 
Imaging this scenario: At the beginning, a Flink job monitor tables `[product, user, address]`, but after some days we would like the job can also monitor tables `[order, custom]` which contains history data, and we need the job can still reuse existing state of the job, this feature can resolve this case gracefully.

The following operations show how to enable this feature to resolve above scenario. An existing Flink job which uses CDC Source like:

```java
    MySqlSource<String> mySqlSource = MySqlSource.<String>builder()
        .hostname("yourHostname")
        .port(yourPort)
        .scanNewlyAddedTableEnabled(true) // enable scan the newly added tables feature
        .databaseList("db") // set captured database
        .tableList("db.product, db.user, db.address") // set captured tables [product, user, address]
        .username("yourUsername")
        .password("yourPassword")
        .deserializer(new JsonDebeziumDeserializationSchema()) // converts SourceRecord to JSON String
        .build();
   // your business code
```

If we would like to add new tables `[order, custom]` to an existing Flink job，just need to update the `tableList()` value of the job to include `[order, custom]` and restore the job from previous savepoint.

_Step 1_: Stop the existing Flink job with savepoint.
```shell
$ ./bin/flink stop $Existing_Flink_JOB_ID
```
```shell
Suspending job "cca7bc1061d61cf15238e92312c2fc20" with a savepoint.
Savepoint completed. Path: file:/tmp/flink-savepoints/savepoint-cca7bc-bb1e257f0dab
```
_Step 2_: Update the table list option for the existing Flink job .
1. update `tableList()` value.
2. build the jar of updated job.
```java
    MySqlSource<String> mySqlSource = MySqlSource.<String>builder()
        .hostname("yourHostname")
        .port(yourPort)
        .scanNewlyAddedTableEnabled(true) 
        .databaseList("db") 
        .tableList("db.product, db.user, db.address, db.order, db.custom") // set captured tables [product, user, address ,order, custom]
        .username("yourUsername")
        .password("yourPassword")
        .deserializer(new JsonDebeziumDeserializationSchema()) // converts SourceRecord to JSON String
        .build();
   // your business code
```
_Step 3_: Restore the updated Flink job from savepoint.
```shell
$ ./bin/flink run \
      --detached \ 
      --from-savepoint /tmp/flink-savepoints/savepoint-cca7bc-bb1e257f0dab \
      ./FlinkCDCExample.jar
```
**Note:** Please refer the doc [Restore the job from previous savepoint](https://nightlies.apache.org/flink/flink-docs-release-1.17/docs/deployment/cli/#command-line-interface) for more details.

### Tables Without primary keys

Starting from version 2.4.0, MySQL CDC support tables that do not have a primary key. To use a table without primary keys, you must configure the `scan.incremental.snapshot.chunk.key-column` option and specify one non-null field. 

There are two places that need to be taken care of.

1. If there is an index in the table, try to use a column which is contained in the index in `scan.incremental.snapshot.chunk.key-column`. This will increase the speed of select statement.
2. The processing semantics of a MySQL CDC table without primary keys is determined based on the behavior of the column that are specified by the `scan.incremental.snapshot.chunk.key-column`.
  * If no update operation is performed on the specified column, the exactly-once semantics is ensured.
  * If the update operation is performed on the specified column, only the at-least-once semantics is ensured. However, you can specify primary keys at downstream and perform the idempotence operation to ensure data correctness.

#### Warning

Using a **non-primary key column** as the `scan.incremental.snapshot.chunk.key-column` for a MySQL table with primary keys may lead to data inconsistencies. Below is a scenario illustrating this issue and recommendations to mitigate potential problems.

#### Problem Scenario

- **Table Structure:**
    - **Primary Key:** `id`
    - **Chunk Key Column:** `pid` (Not a primary key)

- **Snapshot Splits:**
    - **Split 0:** `1 < pid <= 3`
    - **Split 1:** `3 < pid <= 5`

- **Operation:**
    - Two different subtasks are reading Split 0 and Split 1 concurrently.
    - An update operation changes `pid` from `2` to `4` for `id=0` while both splits are being read. This update occurs between the low and high watermark of both splits.

- **Result:**
    - **Split 0:** Contains the record `[id=0, pid=2]`
    - **Split 1:** Contains the record `[id=0, pid=4]`

Since the order of processing these records cannot be guaranteed, the final value of `pid` for `id=0` may end up being either `2` or `4`, leading to potential data inconsistencies.

### About converting binary type data to base64 encoded data

```sql
CREATE TABLE products (
    db_name STRING METADATA FROM 'database_name' VIRTUAL,
    table_name STRING METADATA  FROM 'table_name' VIRTUAL,
    operation_ts TIMESTAMP_LTZ(3) METADATA FROM 'op_ts' VIRTUAL,
    order_id INT,
    order_date TIMESTAMP(0),
    customer_name STRING,
    price DECIMAL(10, 5),
    product_id INT,
    order_status BOOLEAN,
    binary_data STRING,
    PRIMARY KEY(order_id) NOT ENFORCED
) WITH (
    'connector' = 'mysql-cdc',
    'hostname' = 'localhost',
    'port' = '3306',
    'username' = 'root',
    'password' = '123456',
    'database-name' = 'test_db',
    'table-name' = 'test_tb',
    'debezium.binary.handling.mode' = 'base64'
);
```

`binary_data` field in the database is of type VARBINARY(N). In some scenarios, we need to convert binary data to base64 encoded string data. This feature can be enabled by adding the parameter 'debezium.binary.handling.mode'='base64',
By adding this parameter, we can map the binary field type to 'STRING' in Flink SQL, thereby obtaining base64 encoded string data.

### Available Source metrics

Metrics can help understand the progress of assignments, and the following are the supported [Flink metrics](https://nightlies.apache.org/flink/flink-docs-master/docs/ops/metrics/):

| Group                  | Name                       | Type  | Description                                         |
|------------------------|----------------------------|-------|-----------------------------------------------------|
| namespace.schema.table | isSnapshotting             | Gauge | Weather the table is snapshotting or not            |
| namespace.schema.table | isStreamReading            | Gauge | Weather the table is stream reading or not          |
| namespace.schema.table | numTablesSnapshotted       | Gauge | The number of tables that have been snapshotted     |
| namespace.schema.table | numTablesRemaining         | Gauge | The number of tables that have not been snapshotted |
| namespace.schema.table | numSnapshotSplitsProcessed | Gauge | The number of splits that is being processed        |
| namespace.schema.table | numSnapshotSplitsRemaining | Gauge | The number of splits that have not been processed   |
| namespace.schema.table | numSnapshotSplitsFinished  | Gauge | The number of splits that have been processed       |
| namespace.schema.table | snapshotStartTime          | Gauge | The time when the snapshot started                  |
| namespace.schema.table | snapshotEndTime            | Gauge | The time when the snapshot ended                    |

Notice:
1. The group name is `namespace.schema.table`, where `namespace` is the actual database name, `schema` is the actual schema name, and `table` is the actual table name.
2. For MySQL, the `namespace` will be set to the default value "", and the group name will be like `test_database.test_table`.

Data Type Mapping
----------------

<div class="wy-table-responsive">
<table class="colwidths-auto docutils">
    <thead>
      <tr>
        <th class="text-left" style="width:30%;">MySQL type<a href="https://dev.mysql.com/doc/refman/8.0/en/data-types.html"></a></th>
        <th class="text-left" style="width:10%;">Flink SQL type<a href="{% link dev/table/types.md %}"></a></th>
        <th class="text-left" style="width:60%;">NOTE</th>
      </tr>
    </thead>
    <tbody>
    <tr>
      <td>TINYINT</td>
      <td>TINYINT</td>
      <td></td>
    </tr>
    <tr>
      <td>
        SMALLINT<br>
        TINYINT UNSIGNED<br>
        TINYINT UNSIGNED ZEROFILL
      </td>
      <td>SMALLINT</td>
      <td></td>
    </tr>
    <tr>
      <td>
        INT<br>
        MEDIUMINT<br>
        SMALLINT UNSIGNED<br>
        SMALLINT UNSIGNED ZEROFILL
      </td>
      <td>INT</td>
      <td></td>
    </tr>
    <tr>
      <td>
        BIGINT<br>
        INT UNSIGNED<br>
        INT UNSIGNED ZEROFILL<br>
        MEDIUMINT UNSIGNED<br>
        MEDIUMINT UNSIGNED ZEROFILL
      </td>
      <td>BIGINT</td>
      <td></td>
    </tr>
   <tr>
      <td>
        BIGINT UNSIGNED<br>
        BIGINT UNSIGNED ZEROFILL<br>
        SERIAL
      </td>
      <td>DECIMAL(20, 0)</td>
      <td></td>
    </tr>
    <tr>
      <td>
        FLOAT<br>
        FLOAT UNSIGNED<br>
        FLOAT UNSIGNED ZEROFILL
        </td>
      <td>FLOAT</td>
      <td></td>
    </tr>
    <tr>
      <td>
        REAL<br>
        REAL UNSIGNED<br>
        REAL UNSIGNED ZEROFILL<br>
        DOUBLE<br>
        DOUBLE UNSIGNED<br>
        DOUBLE UNSIGNED ZEROFILL<br>
        DOUBLE PRECISION<br>
        DOUBLE PRECISION UNSIGNED<br>
        DOUBLE PRECISION UNSIGNED ZEROFILL
      </td>
      <td>DOUBLE</td>
      <td></td>
    </tr>
    <tr>
      <td>
        NUMERIC(p, s)<br>
        NUMERIC(p, s) UNSIGNED<br>
        NUMERIC(p, s) UNSIGNED ZEROFILL<br>
        DECIMAL(p, s)<br>
        DECIMAL(p, s) UNSIGNED<br>
        DECIMAL(p, s) UNSIGNED ZEROFILL<br>
        FIXED(p, s)<br>
        FIXED(p, s) UNSIGNED<br>
        FIXED(p, s) UNSIGNED ZEROFILL<br>
        where p <= 38<br>
      </td>
      <td>DECIMAL(p, s)</td>
      <td></td>
    </tr>
    <tr>
      <td>
        NUMERIC(p, s)<br>
        NUMERIC(p, s) UNSIGNED<br>
        NUMERIC(p, s) UNSIGNED ZEROFILL<br>
        DECIMAL(p, s)<br>
        DECIMAL(p, s) UNSIGNED<br>
        DECIMAL(p, s) UNSIGNED ZEROFILL<br>
        FIXED(p, s)<br>
        FIXED(p, s) UNSIGNED<br>
        FIXED(p, s) UNSIGNED ZEROFILL<br>
        where 38 < p <= 65<br>
      </td>
      <td>STRING</td>
      <td>The precision for DECIMAL data type is up to 65 in MySQL, but the precision for DECIMAL is limited to 38 in Flink.
  So if you define a decimal column whose precision is greater than 38, you should map it to STRING to avoid precision loss.</td>
    </tr>
    <tr>
      <td>
        BOOLEAN<br>
        TINYINT(1)<br>
        BIT(1)
        </td>
      <td>BOOLEAN</td>
      <td></td>
    </tr>
    <tr>
      <td>DATE</td>
      <td>DATE</td>
      <td></td>
    </tr>
    <tr>
      <td>TIME [(p)]</td>
      <td>TIME [(p)]</td>
      <td></td>
    </tr>
    <tr>
      <td>TIMESTAMP [(p)]<br>
        DATETIME [(p)]
      </td>
      <td>TIMESTAMP [(p)]
      </td>
      <td></td>
    </tr>
    <tr>
      <td>
        CHAR(n)
      </td>
      <td>CHAR(n)</td>
      <td></td>
    </tr>
    <tr>
      <td>
        VARCHAR(n)
      </td>
      <td>VARCHAR(n)</td>
      <td></td>
    </tr>
    <tr>
      <td>
        BIT(n)
      </td>
      <td>BINARY(⌈(n + 7) / 8⌉)</td>
      <td></td>
    </tr>
    <tr>
      <td>
        BINARY(n)
      </td>
      <td>BINARY(n)</td>
      <td></td>
    </tr>
    <tr>
      <td>
        VARBINARY(N)
      </td>
      <td>VARBINARY(N)</td>
      <td></td>
    </tr>
    <tr>
      <td>
        TINYTEXT<br>
        TEXT<br>
        MEDIUMTEXT<br>
        LONGTEXT<br>
      </td>
      <td>STRING</td>
      <td></td>
    </tr>
    <tr>
      <td>
        TINYBLOB<br>
        BLOB<br>
        MEDIUMBLOB<br>
        LONGBLOB<br>
      </td>
      <td>BYTES</td>
      <td>Currently, for BLOB data type in MySQL, only the blob whose length isn't greater than 2,147,483,647(2 ** 31 - 1) is supported. </td>
    </tr>
    <tr>
      <td>
        YEAR
      </td>
      <td>INT</td>
      <td></td>
    </tr>
    <tr>
      <td>
        ENUM
      </td>
      <td>STRING</td>
      <td></td>
    </tr>
    <tr>
      <td>
        JSON
      </td>
      <td>STRING</td>
      <td>The JSON data type  will be converted into STRING with JSON format in Flink.</td>
    </tr>
    <tr>
      <td>
        SET
      </td>
      <td>ARRAY&lt;STRING&gt;</td>
      <td>As the SET data type in MySQL is a string object that can have zero or more values, 
          it should always be mapped to an array of string
      </td>
    </tr>
    <tr>
      <td>
       GEOMETRY<br>
       POINT<br>
       LINESTRING<br>
       POLYGON<br>
       MULTIPOINT<br>
       MULTILINESTRING<br>
       MULTIPOLYGON<br>
       GEOMETRYCOLLECTION<br>
      </td>
      <td>
        STRING
      </td>
      <td>
      The spatial data types in MySQL will be converted into STRING with a fixed Json format.
      Please see <a href="#mysql-spatial-data-types-mapping ">MySQL Spatial Data Types Mapping</a> section for more detailed information.
      </td>
    </tr>
    </tbody>
</table>
</div>

### MySQL Spatial Data Types Mapping
The spatial data types except for `GEOMETRYCOLLECTION` in MySQL will be converted into Json String with a fixed format like:<br>
```json
{"srid": 0 , "type": "xxx", "coordinates": [0, 0]}
```
The field `srid` identifies the SRS in which the geometry is defined, SRID 0 is the default for new geometry values if no SRID is specified.
As only MySQL 8+ support to specific SRID when define spatial data type, the field `srid` will always be 0 in MySQL with a lower version.

The field `type` identifies the spatial data type, such as `POINT`/`LINESTRING`/`POLYGON`.

The field `coordinates` represents the `coordinates` of the spatial data.

For `GEOMETRYCOLLECTION`, it will be converted into Json String with a fixed format like:<br>
```json
{"srid": 0 , "type": "GeometryCollection", "geometries": [{"type":"Point","coordinates":[10,10]}]}
```

The field `geometries` is an array contains all spatial data.

The example for different spatial data types mapping is as follows:
<div class="wy-table-responsive">
<table class="colwidths-auto docutils">
    <thead>
      <tr>
        <th class="text-left">Spatial data in MySQL</th>
        <th class="text-left">Json String converted in Flink</th>
      </tr>
    </thead>
    <tbody>
      <tr>
        <td>POINT(1 1)</td>
        <td>{"coordinates":[1,1],"type":"Point","srid":0}</td>
      </tr>
      <tr>
        <td>LINESTRING(3 0, 3 3, 3 5)</td>
        <td>{"coordinates":[[3,0],[3,3],[3,5]],"type":"LineString","srid":0}</td>
      </tr>
      <tr>
        <td>POLYGON((1 1, 2 1, 2 2,  1 2, 1 1))</td>
        <td>{"coordinates":[[[1,1],[2,1],[2,2],[1,2],[1,1]]],"type":"Polygon","srid":0}</td>
      </tr>
      <tr>
        <td>MULTIPOINT((1 1),(2 2))</td>
        <td>{"coordinates":[[1,1],[2,2]],"type":"MultiPoint","srid":0}</td>
      </tr>
      <tr>
        <td>MultiLineString((1 1,2 2,3 3),(4 4,5 5))</td>
        <td>{"coordinates":[[[1,1],[2,2],[3,3]],[[4,4],[5,5]]],"type":"MultiLineString","srid":0}</td>
      </tr>
      <tr>
        <td>MULTIPOLYGON(((0 0, 10 0, 10 10, 0 10, 0 0)), ((5 5, 7 5, 7 7, 5 7, 5 5)))</td>
        <td>{"coordinates":[[[[0,0],[10,0],[10,10],[0,10],[0,0]]],[[[5,5],[7,5],[7,7],[5,7],[5,5]]]],"type":"MultiPolygon","srid":0}</td>
      </tr>
      <tr>
        <td>GEOMETRYCOLLECTION(POINT(10 10), POINT(30 30), LINESTRING(15 15, 20 20))</td>
        <td>{"geometries":[{"type":"Point","coordinates":[10,10]},{"type":"Point","coordinates":[30,30]},{"type":"LineString","coordinates":[[15,15],[20,20]]}],"type":"GeometryCollection","srid":0}</td>
      </tr>
    </tbody>
</table>
</div>

{{< top >}}<|MERGE_RESOLUTION|>--- conflicted
+++ resolved
@@ -402,13 +402,6 @@
       The default value is none. Depending on your requirements and data types, you can choose the appropriate processing mode. If your database contains a large number of binary data types, it is recommended to use base64 or hex mode to make it easier to handle during transmission.</td> 
     </tr>
     <tr>
-<<<<<<< HEAD
-      <td>scan.snapshot.filter</td>
-      <td>optional</td>
-      <td style="word-wrap: break-word;">(none)</td>
-      <td>String</td>
-      <td>When reading a table snapshot, the rows of captured tables will be filtered using the specified filter expression (AKA a SQL WHERE clause). By default, no filter is applied, meaning the entire table will be synchronized. e.g. `id > 100`.</td> 
-=======
       <td>scan.parse.online.schema.changes.enabled</td>
       <td>optional</td>
       <td style="word-wrap: break-word;">false</td>
@@ -466,7 +459,13 @@
         WARNING: Skipping backfill might lead to data inconsistency because some change log events happened within the snapshot phase might be replayed (only at-least-once semantic is promised).
         For example updating an already updated value in snapshot, or deleting an already deleted entry in snapshot. These replayed change log events should be handled specially.
       </td>
->>>>>>> 381193f2
+    </tr>
+    <tr>
+      <td>scan.snapshot.filter</td>
+      <td>optional</td>
+      <td style="word-wrap: break-word;">(none)</td>
+      <td>String</td>
+      <td>When reading a table snapshot, the rows of captured tables will be filtered using the specified filter expression (AKA a SQL WHERE clause). By default, no filter is applied, meaning the entire table will be synchronized. e.g. `id > 100`.</td> 
     </tr>
     </tbody>
 </table>
