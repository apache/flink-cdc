---
title: "Postgres"
weight: 5
type: docs
aliases:
- /connectors/flink-sources/postgres-cdc
---
<!--
Licensed to the Apache Software Foundation (ASF) under one
or more contributor license agreements.  See the NOTICE file
distributed with this work for additional information
regarding copyright ownership.  The ASF licenses this file
to you under the Apache License, Version 2.0 (the
"License"); you may not use this file except in compliance
with the License.  You may obtain a copy of the License at

  http://www.apache.org/licenses/LICENSE-2.0

Unless required by applicable law or agreed to in writing,
software distributed under the License is distributed on an
"AS IS" BASIS, WITHOUT WARRANTIES OR CONDITIONS OF ANY
KIND, either express or implied.  See the License for the
specific language governing permissions and limitations
under the License.
-->

# Postgres CDC Connector

The Postgres CDC connector allows for reading snapshot data and incremental data from PostgreSQL database. This document describes how to setup the Postgres CDC connector to run SQL queries against PostgreSQL databases.

## Dependencies

In order to setup the Postgres CDC connector, the following table provides dependency information for both projects using a build automation tool (such as Maven or SBT) and SQL Client with SQL JAR bundles.

### Maven dependency

{{< artifact flink-connector-postgres-cdc >}}

### SQL Client JAR

```Download link is available only for stable releases.```

Download [flink-sql-connector-postgres-cdc-{{< param Version >}}.jar](https://repo1.maven.org/maven2/org/apache/flink/flink-sql-connector-postgres-cdc/{{< param Version >}}/flink-sql-connector-postgres-cdc-{{< param Version >}}.jar) and put it under `<FLINK_HOME>/lib/`.

**Note:** Refer to [flink-sql-connector-postgres-cdc](https://mvnrepository.com/artifact/org.apache.flink/flink-sql-connector-postgres-cdc), more released versions will be available in the Maven central warehouse.

## How to create a Postgres CDC table

The Postgres CDC table can be defined as following:

```sql
-- register a PostgreSQL table 'shipments' in Flink SQL
CREATE TABLE shipments (
  shipment_id INT,
  order_id INT,
  origin STRING,
  destination STRING,
  is_arrived BOOLEAN
) WITH (
  'connector' = 'postgres-cdc',
  'hostname' = 'localhost',
  'port' = '5432',
  'username' = 'postgres',
  'password' = 'postgres',
  'database-name' = 'postgres',
  'schema-name' = 'public',
  'table-name' = 'shipments',
  'slot.name' = 'flink',
   -- experimental feature: incremental snapshot (default off)
  'scan.incremental.snapshot.enabled' = 'true'
);

-- read snapshot and binlogs from shipments table
SELECT * FROM shipments;
```

## Connector Options

<div class="highlight">
<table class="colwidths-auto docutils">
   <thead>
      <tr>
        <th class="text-left" style="width: 25%">Option</th>
        <th class="text-left" style="width: 8%">Required</th>
        <th class="text-left" style="width: 7%">Default</th>
        <th class="text-left" style="width: 10%">Type</th>
        <th class="text-left" style="width: 50%">Description</th>
      </tr>
    </thead>
    <tbody>
    <tr>
      <td>connector</td>
      <td>required</td>
      <td style="word-wrap: break-word;">(none)</td>
      <td>String</td>
      <td>Specify what connector to use, here should be <code>'postgres-cdc'</code>.</td>
    </tr>
    <tr>
      <td>hostname</td>
      <td>required</td>
      <td style="word-wrap: break-word;">(none)</td>
      <td>String</td>
      <td>IP address or hostname of the PostgreSQL database server.</td>
    </tr>
    <tr>
      <td>username</td>
      <td>required</td>
      <td style="word-wrap: break-word;">(none)</td>
      <td>String</td>
      <td>Name of the PostgreSQL database to use when connecting to the PostgreSQL database server.</td>
    </tr>
    <tr>
      <td>password</td>
      <td>required</td>
      <td style="word-wrap: break-word;">(none)</td>
      <td>String</td>
      <td>Password to use when connecting to the PostgreSQL database server.</td>
    </tr>
    <tr>
      <td>database-name</td>
      <td>required</td>
      <td style="word-wrap: break-word;">(none)</td>
      <td>String</td>
      <td>Database name of the PostgreSQL server to monitor.</td>
    </tr>
    <tr>
      <td>schema-name</td>
      <td>required</td>
      <td style="word-wrap: break-word;">(none)</td>
      <td>String</td>
      <td>Schema name of the PostgreSQL database to monitor. The Schema name also supports regular expressions to monitor multiple schemas that satisfy the regular expressions.</td>
    </tr>
    <tr>
      <td>table-name</td>
      <td>required</td>
      <td style="word-wrap: break-word;">(none)</td>
      <td>String</td>
      <td>Table name of the PostgreSQL database to monitor. The table-name also supports regular expressions to monitor multiple tables that satisfy the regular expressions.</td>
    </tr>
    <tr>
      <td>port</td>
      <td>optional</td>
      <td style="word-wrap: break-word;">5432</td>
      <td>Integer</td>
      <td>Integer port number of the PostgreSQL database server.</td>
    </tr>
    <tr>
      <td>slot.name</td>
      <td>required</td>
      <td style="word-wrap: break-word;">(none)</td>
      <td>String</td>
      <td>The name of the PostgreSQL logical decoding slot that was created for streaming changes from a particular plug-in
          for a particular database/schema. The server uses this slot to stream events to the connector that you are configuring.
          <br/>Slot names must conform to <a href="https://www.postgresql.org/docs/current/static/warm-standby.html#STREAMING-REPLICATION-SLOTS-MANIPULATION">PostgreSQL replication slot naming rules</a>, which state: "Each replication slot has a name, which can contain lower-case letters, numbers, and the underscore character."</td>
    </tr> 
    <tr>
      <td>decoding.plugin.name</td>
      <td>optional</td>
      <td style="word-wrap: break-word;">decoderbufs</td>
      <td>String</td>
      <td>The name of the Postgres logical decoding plug-in installed on the server.
          Supported values are decoderbufs, wal2json, wal2json_rds, wal2json_streaming, wal2json_rds_streaming and pgoutput.</td>
    </tr>
    <tr>
      <td>changelog-mode</td>
      <td>optional</td>
      <td style="word-wrap: break-word;">all</td>
      <td>String</td>
      <td>The changelog mode used for encoding streaming changes. Supported values are <code>all</code> (which encodes changes as retract stream using all RowKinds) and <code>upsert</code> (which encodes changes as upsert stream that describes idempotent updates on a key).
          <br/> <code>upsert</code> mode can be used for tables with primary keys when replica identity <code>FULL</code> is not an option. Primary keys must be set to use <code>upsert</code> mode.</td>
    </tr>
    <tr>
      <td>heartbeat.interval.ms</td>
      <td>optional</td>
      <td style="word-wrap: break-word;">30s</td>
      <td>Duration</td>
      <td>The interval of sending heartbeat event for tracing the latest available replication slot offsets</td>
    </tr>
   <tr>
      <td>debezium.*</td>
      <td>optional</td>
      <td style="word-wrap: break-word;">(none)</td>
      <td>String</td>
      <td>Pass-through Debezium's properties to Debezium Embedded Engine which is used to capture data changes from Postgres server.
          For example: <code>'debezium.snapshot.mode' = 'never'</code>.
          See more about the <a href="https://debezium.io/documentation/reference/1.9/connectors/postgresql.html#postgresql-connector-properties">Debezium's Postgres Connector properties</a></td>
    </tr>
    <tr>
      <td>debezium.snapshot.select.statement.overrides</td>
      <td>optional</td>
      <td style="word-wrap: break-word;">(none)</td>
      <td>String</td>
      <td>If you encounter a situation where there is a large amount of data in the table and you don't need all the historical data. You can try to specify the underlying configuration in debezium to select the data range you want to snapshot. This parameter only affects snapshots and does not affect subsequent data reading consumption.
        <br/> Note: PostgreSQL must use schema name and table name.
        <br/> For example: <code>'debezium.snapshot.select.statement.overrides' = 'schema.table'</code>.
        <br/> After specifying the above attributes, you must also add the following attributes:
        <code> debezium.snapshot.select.statement.overrides.[schema].[table] </code>
      </td>
    </tr>
    <tr>
      <td>debezium.snapshot.select.statement.overrides.[schema].[table]</td>
      <td>optional</td>
      <td style="word-wrap: break-word;">(none)</td>
      <td>String</td>
      <td>You can specify SQL statements to limit the data range of snapshot.
        <br/> Note1: Schema and table need to be specified in the SQL statement, and the SQL should conform to the syntax of the data source.Currently.
        <br/> For example: <code>'debezium.snapshot.select.statement.overrides.schema.table' = 'select * from schema.table where 1 != 1'</code>.
        <br/> Note2: The Flink SQL client submission task does not support functions with single quotation marks in the content.
        <br/> For example: <code>'debezium.snapshot.select.statement.overrides.schema.table' = 'select * from schema.table where to_char(rq, 'yyyy-MM-dd')'</code>.
      </td>
    </tr>
    <tr>
          <td>scan.incremental.snapshot.enabled</td>
          <td>optional</td>
          <td style="word-wrap: break-word;">false</td>
          <td>Boolean</td>
          <td>Incremental snapshot is a new mechanism to read snapshot of a table. Compared to the old snapshot mechanism,
              the incremental snapshot has many advantages, including:
                (1) source can be parallel during snapshot reading,
                (2) source can perform checkpoints in the chunk granularity during snapshot reading,
                (3) source doesn't need to acquire global read lock (FLUSH TABLES WITH READ LOCK) before snapshot reading.
              Please see <a href="#incremental-snapshot-reading ">Incremental Snapshot Reading</a>section for more detailed information.
          </td>
    </tr>
    <tr>
      <td>scan.incremental.close-idle-reader.enabled</td>
      <td>optional</td>
      <td style="word-wrap: break-word;">false</td>
      <td>Boolean</td>
      <td>Whether to close idle readers at the end of the snapshot phase. <br>
          The flink version is required to be greater than or equal to 1.14 when 'execution.checkpointing.checkpoints-after-tasks-finish.enabled' is set to true.<br>
          If the flink version is greater than or equal to 1.15, the default value of 'execution.checkpointing.checkpoints-after-tasks-finish.enabled' has been changed to true,
          so it does not need to be explicitly configured 'execution.checkpointing.checkpoints-after-tasks-finish.enabled' = 'true'
      </td>
    </tr>
    <tr>
      <td>scan.lsn-commit.checkpoints-num-delay</td>
      <td>optional</td>
      <td style="word-wrap: break-word;">3</td>
      <td>Integer</td>
      <td>The number of checkpoint delays before starting to commit the LSN offsets. <br>
          The checkpoint LSN offsets will be committed in rolling fashion, the earliest checkpoint identifier will be committed first from the delayed checkpoints.
      </td>
    </tr>
    <tr>
      <td>scan.incremental.snapshot.unbounded-chunk-first.enabled</td>
      <td>optional</td>
      <td style="word-wrap: break-word;">false</td>
      <td>Boolean</td>
      <td>
        Whether to assign the unbounded chunks first during snapshot reading phase.<br>
        This might help reduce the risk of the TaskManager experiencing an out-of-memory (OOM) error when taking a snapshot of the largest unbounded chunk.<br> 
        Experimental option, defaults to false.
      </td>
    </tr>
    <tr>
      <td>scan.incremental.snapshot.backfill.skip</td>
      <td>optional</td>
      <td style="word-wrap: break-word;">false</td>
      <td>Boolean</td>
      <td>
        Whether to skip backfill in snapshot reading phase.<br> 
        If backfill is skipped, changes on captured tables during snapshot phase will be consumed later in change log reading phase instead of being merged into the snapshot.<br>
        WARNING: Skipping backfill might lead to data inconsistency because some change log events happened within the snapshot phase might be replayed (only at-least-once semantic is promised).
        For example updating an already updated value in snapshot, or deleting an already deleted entry in snapshot. These replayed change log events should be handled specially.
      </td>
    </tr>
    <tr>
<<<<<<< HEAD
      <td>scan.publish-via-partition-root.enabled</td>
=======
      <td>scan.read-changelog-as-append-only.enabled</td>
>>>>>>> 5eaf9eb8
      <td>optional</td>
      <td style="word-wrap: break-word;">false</td>
      <td>Boolean</td>
      <td>
<<<<<<< HEAD
        Whether to enable reading partitioned tables via partition root.<br>
        If enabled:
          (1) PUBLICATION must be created beforehand with parameter publish_via_partition_root=true
          (2) Table list (regex or predefined list) should only match the parent table name, if table list matches both parent and child tables, snapshot data will be read twice.
=======
        是否将 changelog 数据流转换为 append-only 数据流。<br>
        仅在需要保存上游表删除消息等特殊场景下开启使用，比如在逻辑删除场景下，用户不允许物理删除下游消息，此时使用该特性，并配合 row_kind 元数据字段，下游可以先保存所有明细数据，再通过 row_kind 字段判断是否进行逻辑删除。<br>
        参数取值如下：<br>
          <li>true：所有类型的消息（包括INSERT、DELETE、UPDATE_BEFORE、UPDATE_AFTER）都会转换成 INSERT 类型的消息。</li>
          <li>false（默认）：所有类型的消息都保持原样下发。</li>
>>>>>>> 5eaf9eb8
      </td>
    </tr>
    </tbody>
    </table>
</div>
<div>

### Notes

#### `slot.name` option

The `slot.name` is recommended to set for different tables to avoid the potential `PSQLException: ERROR: replication slot "flink" is active for PID 974` error. See more [here](https://debezium.io/documentation/reference/1.9/connectors/postgresql.html#postgresql-property-slot-name).

#### `scan.lsn-commit.checkpoints-num-delay` option

When consuming PostgreSQL logs, the LSN offset must be committed to trigger the log data cleanup for the corresponding slot. However, once the LSN offset is committed, earlier offsets become invalid. To ensure access to earlier LSN offsets for job recovery, we delay the LSN commit by `scan.lsn-commit.checkpoints-num-delay` (default value is `3`) checkpoints. This feature is available when config option `scan.incremental.snapshot.enabled` is set to true.

### Incremental Snapshot Options

The following options is available only when `scan.incremental.snapshot.enabled=true`:

<div class="highlight">
<table class="colwidths-auto docutils">
   <thead>
      <tr>
        <th class="text-left" style="width: 25%">Option</th>
        <th class="text-left" style="width: 8%">Required</th>
        <th class="text-left" style="width: 7%">Default</th>
        <th class="text-left" style="width: 10%">Type</th>
        <th class="text-left" style="width: 50%">Description</th>
      </tr>
    </thead>
    <tbody>
    <tr>
          <td>scan.incremental.snapshot.chunk.size</td>
          <td>optional</td>
          <td style="word-wrap: break-word;">8096</td>
          <td>Integer</td>
          <td>The chunk size (number of rows) of table snapshot, captured tables are split into multiple chunks when read the snapshot of table.</td>
    </tr>
    <tr>
      <td>scan.startup.mode</td>
      <td>optional</td>
      <td style="word-wrap: break-word;">initial</td>
      <td>String</td>
      <td>Optional startup mode for Postgres CDC consumer, valid enumerations are "initial", "latest-offset", "committed-offset" and "snapshot".
           Please see <a href="#startup-reading-position">Startup Reading Position</a> section for more detailed information.</td>
    </tr>
    <tr>
      <td>chunk-meta.group.size</td>
      <td>optional</td>
      <td style="word-wrap: break-word;">1000</td>
      <td>Integer</td>
      <td>The group size of chunk meta, if the meta size exceeds the group size, the meta will be divided into multiple groups.</td>
    </tr>
    <tr>
          <td>connect.timeout</td>
          <td>optional</td>
          <td style="word-wrap: break-word;">30s</td>
          <td>Duration</td>
          <td>The maximum time that the connector should wait after trying to connect to the PostgreSQL database server before timing out.</td>
    </tr>
    <tr>
          <td>connect.pool.size</td>
          <td>optional</td>
          <td style="word-wrap: break-word;">30</td>
          <td>Integer</td>
          <td>The connection pool size.</td>
    </tr>
    <tr>
          <td>connect.max-retries</td>
          <td>optional</td>
          <td style="word-wrap: break-word;">3</td>
          <td>Integer</td>
          <td>The max retry times that the connector should retry to build database server connection.</td>
    </tr>
    <tr>
          <td>scan.snapshot.fetch.size</td>
          <td>optional</td>
          <td style="word-wrap: break-word;">1024</td>
          <td>Integer</td>
          <td>The maximum fetch size for per poll when read table snapshot.</td>
    </tr>
    <tr>
          <td>scan.incremental.snapshot.chunk.key-column</td>
          <td>optional</td>
          <td style="word-wrap: break-word;">(none)</td>
          <td>String</td>
          <td>The chunk key of table snapshot, captured tables are split into multiple chunks by a chunk key when read the snapshot of table.
            By default, the chunk key is the first column of the primary key. A column that is not part of the primary key can be used as a chunk key, but this may lead to slower query performance.
          <br>
            <b>Warning:</b> Using a non-primary key column as a chunk key may lead to data inconsistencies. Please see <a href="#warning">Warning</a> for details.
          </td>
    </tr>
    <tr>
          <td>chunk-key.even-distribution.factor.lower-bound</td>
          <td>optional</td>
          <td style="word-wrap: break-word;">0.05d</td>
          <td>Double</td>
          <td>The lower bound of chunk key distribution factor. The distribution factor is used to determine whether the table is evenly distribution or not.
              The table chunks would use evenly calculation optimization when the data distribution is even, and the query for splitting would happen when it is uneven.
              The distribution factor could be calculated by (MAX(id) - MIN(id) + 1) / rowCount.</td>
    </tr>
    <tr>
          <td>chunk-key.even-distribution.factor.upper-bound</td>
          <td>optional</td>
          <td style="word-wrap: break-word;">1000.0d</td>
          <td>Double</td>
          <td>The upper bound of chunk key distribution factor. The distribution factor is used to determine whether the table is evenly distribution or not.
              The table chunks would use evenly calculation optimization when the data distribution is even, and the query for splitting would happen when it is uneven.
              The distribution factor could be calculated by (MAX(id) - MIN(id) + 1) / rowCount.</td>
    </tr>
    </tbody>
</table>
</div>

## Available Metadata

The following format metadata can be exposed as read-only (VIRTUAL) columns in a table definition.

<table class="colwidths-auto docutils">
  <thead>
     <tr>
       <th class="text-left" style="width: 15%">Key</th>
       <th class="text-left" style="width: 30%">DataType</th>
       <th class="text-left" style="width: 55%">Description</th>
     </tr>
  </thead>
  <tbody>
    <tr>
      <td>table_name</td>
      <td>STRING NOT NULL</td>
      <td>Name of the table that contain the row.</td>
    </tr>
    <tr>
      <td>schema_name</td>
      <td>STRING NOT NULL</td>
      <td>Name of the schema that contain the row.</td>
    </tr>
    <tr>
      <td>database_name</td>
      <td>STRING NOT NULL</td>
      <td>Name of the database that contain the row.</td>
    </tr>
    <tr>
      <td>op_ts</td>
      <td>TIMESTAMP_LTZ(3) NOT NULL</td>
      <td>It indicates the time that the change was made in the database. <br>If the record is read from snapshot of the table instead of the change stream, the value is always 0.</td>
    </tr>
    <tr>
      <td>row_kind</td>
      <td>STRING NOT NULL</td>
      <td>It indicates the row kind of the changelog,Note: The downstream SQL operator may fail to compare due to this new added column when processing the row retraction if 
the source operator chooses to output the 'row_kind' column for each record. It is recommended to use this metadata column only in simple synchronization jobs.
<br>'+I' means INSERT message, '-D' means DELETE message, '-U' means UPDATE_BEFORE message and '+U' means UPDATE_AFTER message.</td>
    </tr>
  </tbody>
</table>

## Limitation

### Can't perform checkpoint during scanning snapshot of tables when incremental snapshot is disabled

When `scan.incremental.snapshot.enabled=false`, we have the following limitation.

During scanning snapshot of database tables, since there is no recoverable position, we can't perform checkpoints. In order to not perform checkpoints, Postgres CDC source will keep the checkpoint waiting to timeout. The timeout checkpoint will be recognized as failed checkpoint, by default, this will trigger a failover for the Flink job. So if the database table is large, it is recommended to add following Flink configurations to avoid failover because of the timeout checkpoints:

```
execution.checkpointing.interval: 10min
execution.checkpointing.tolerable-failed-checkpoints: 100
restart-strategy: fixed-delay
restart-strategy.fixed-delay.attempts: 2147483647
```

The extended CREATE TABLE example demonstrates the syntax for exposing these metadata fields:
```sql
CREATE TABLE products (
    db_name STRING METADATA FROM 'database_name' VIRTUAL,
    table_name STRING METADATA  FROM 'table_name' VIRTUAL,
    operation_ts TIMESTAMP_LTZ(3) METADATA FROM 'op_ts' VIRTUAL,
    shipment_id INT,
    order_id INT,
    origin STRING,
    destination STRING,
    is_arrived BOOLEAN
) WITH (
  'connector' = 'postgres-cdc',
  'hostname' = 'localhost',
  'port' = '5432',
  'username' = 'postgres',
  'password' = 'postgres',
  'database-name' = 'postgres',
  'schema-name' = 'public',
  'table-name' = 'shipments',
  'slot.name' = 'flink'
);
```

## Features

### Incremental Snapshot Reading (Experimental)

Incremental snapshot reading is a new mechanism to read snapshot of a table. Compared to the old snapshot mechanism, the incremental snapshot has many advantages, including:
* (1) PostgreSQL CDC Source can be parallel during snapshot reading
* (2) PostgreSQL CDC Source can perform checkpoints in the chunk granularity during snapshot reading
* (3) PostgreSQL CDC Source doesn't need to acquire global read lock before snapshot reading

During the incremental snapshot reading, the PostgreSQL CDC Source firstly splits snapshot chunks (splits) by user specified chunk key of table,
and then PostgreSQL CDC Source assigns the chunks to multiple readers to read the data of snapshot chunk.

### Exactly-Once Processing

The Postgres CDC connector is a Flink Source connector which will read database snapshot first and then continues to read binlogs with **exactly-once processing** even failures happen. Please read [How the connector works](https://debezium.io/documentation/reference/1.9/connectors/postgresql.html#how-the-postgresql-connector-works).

### Startup Reading Position

The config option `scan.startup.mode` specifies the startup mode for PostgreSQL CDC consumer. The valid enumerations are:

- `initial` (default): Performs an initial snapshot on the monitored database tables upon first startup, and continue to read the replication slot.
- `latest-offset`: Never to perform snapshot on the monitored database tables upon first startup, just read from
  the end of the replication which means only have the changes since the connector was started.
- `committed-offset`: Skip snapshot phase and start reading events from a `confirmed_flush_lsn` offset of replication slot.
- `snapshot`: Only the snapshot phase is performed and exits after the snapshot phase reading is completed.

### DataStream Source

The Postgres CDC connector can also be a DataStream source. There are two modes for the DataStream source:

- incremental snapshot based, which allows parallel reading
- SourceFunction based, which only supports single thread reading

#### Incremental Snapshot based DataStream (Experimental)

```java
import org.apache.flink.cdc.connectors.base.source.jdbc.JdbcIncrementalSource;
import org.apache.flink.cdc.connectors.postgres.source.PostgresSourceBuilder;
import org.apache.flink.cdc.debezium.DebeziumDeserializationSchema;
import org.apache.flink.cdc.debezium.JsonDebeziumDeserializationSchema;
import org.apache.flink.api.common.eventtime.WatermarkStrategy;
import org.apache.flink.streaming.api.environment.StreamExecutionEnvironment;

public class PostgresParallelSourceExample {

    public static void main(String[] args) throws Exception {

        DebeziumDeserializationSchema<String> deserializer =
                new JsonDebeziumDeserializationSchema();

        JdbcIncrementalSource<String> postgresIncrementalSource =
                PostgresSourceBuilder.PostgresIncrementalSource.<String>builder()
                        .hostname("localhost")
                        .port(5432)
                        .database("postgres")
                        .schemaList("inventory")
                        .tableList("inventory.products")
                        .username("postgres")
                        .password("postgres")
                        .slotName("flink")
                        .decodingPluginName("decoderbufs") // use pgoutput for PostgreSQL 10+
                        .deserializer(deserializer)
                        .splitSize(2) // the split size of each snapshot split
                        .build();

        StreamExecutionEnvironment env = StreamExecutionEnvironment.getExecutionEnvironment();

        env.enableCheckpointing(3000);

        env.fromSource(
                        postgresIncrementalSource,
                        WatermarkStrategy.noWatermarks(),
                        "PostgresParallelSource")
                .setParallelism(2)
                .print();

        env.execute("Output Postgres Snapshot");
    }
}
```

#### SourceFunction-based DataStream

```java
import org.apache.flink.streaming.api.environment.StreamExecutionEnvironment;
import org.apache.flink.streaming.api.functions.source.SourceFunction;
import org.apache.flink.cdc.debezium.JsonDebeziumDeserializationSchema;
import org.apache.flink.cdc.connectors.postgres.PostgreSQLSource;

public class PostgreSQLSourceExample {
  public static void main(String[] args) throws Exception {
    SourceFunction<String> sourceFunction = PostgreSQLSource.<String>builder()
      .hostname("localhost")
      .port(5432)
      .database("postgres") // monitor postgres database
      .schemaList("inventory")  // monitor inventory schema
      .tableList("inventory.products") // monitor products table
      .username("flinkuser")
      .password("flinkpw")
      .deserializer(new JsonDebeziumDeserializationSchema()) // converts SourceRecord to JSON String
      .build();

    StreamExecutionEnvironment env = StreamExecutionEnvironment.getExecutionEnvironment();

    env
      .addSource(sourceFunction)
      .print().setParallelism(1); // use parallelism 1 for sink to keep message ordering

    env.execute();
  }
}
```

### Available Source metrics

Metrics can help understand the progress of assignments, and the following are the supported [Flink metrics](https://nightlies.apache.org/flink/flink-docs-master/docs/ops/metrics/):

| Group                  | Name                       | Type  | Description                                         |
|------------------------|----------------------------|-------|-----------------------------------------------------|
| namespace.schema.table | isSnapshotting             | Gauge | Weather the table is snapshotting or not            |
| namespace.schema.table | isStreamReading            | Gauge | Weather the table is stream reading or not          |
| namespace.schema.table | numTablesSnapshotted       | Gauge | The number of tables that have been snapshotted     |
| namespace.schema.table | numTablesRemaining         | Gauge | The number of tables that have not been snapshotted |
| namespace.schema.table | numSnapshotSplitsProcessed | Gauge | The number of splits that is being processed        |
| namespace.schema.table | numSnapshotSplitsRemaining | Gauge | The number of splits that have not been processed   |
| namespace.schema.table | numSnapshotSplitsFinished  | Gauge | The number of splits that have been processed       |
| namespace.schema.table | snapshotStartTime          | Gauge | The time when the snapshot started                  |
| namespace.schema.table | snapshotEndTime            | Gauge | The time when the snapshot ended                    |

Notice:
1. The group name is `namespace.schema.table`, where `namespace` is the actual database name, `schema` is the actual schema name, and `table` is the actual table name.
2. For PostgreSQL, the group name will be like `test_database.test_schema.test_table`.

### Tables Without primary keys

Starting from version 3.4.0, Postgres CDC support tables that do not have a primary key. To use a table without primary keys, you must configure the `scan.incremental.snapshot.chunk.key-column` option and specify one non-null field.

There are two places that need to be taken care of.

1. If there is an index in the table, try to use a column which is contained in the index in `scan.incremental.snapshot.chunk.key-column`. This will increase the speed of select statement.
2. The processing semantics of a Postgres CDC table without primary keys is determined based on the behavior of the column that are specified by the `scan.incremental.snapshot.chunk.key-column`.
* If no update operation is performed on the specified column, the exactly-once semantics is ensured.
* If the update operation is performed on the specified column, only the at-least-once semantics is ensured. However, you can specify primary keys at downstream and perform the idempotence operation to ensure data correctness.

#### Warning

Using a **non-primary key column** as the `scan.incremental.snapshot.chunk.key-column` for a Postgres table with primary keys may lead to data inconsistencies. Below is a scenario illustrating this issue and recommendations to mitigate potential problems.

#### Problem Scenario

- **Table Structure:**
    - **Primary Key:** `id`
    - **Chunk Key Column:** `pid` (Not a primary key)

- **Snapshot Splits:**
    - **Split 0:** `1 < pid <= 3`
    - **Split 1:** `3 < pid <= 5`

- **Operation:**
    - Two different subtasks are reading Split 0 and Split 1 concurrently.
    - An update operation changes `pid` from `2` to `4` for `id=0` while both splits are being read. This update occurs between the low and high watermark of both splits.

- **Result:**
    - **Split 0:** Contains the record `[id=0, pid=2]`
    - **Split 1:** Contains the record `[id=0, pid=4]`

Since the order of processing these records cannot be guaranteed, the final value of `pid` for `id=0` may end up being either `2` or `4`, leading to potential data inconsistencies.

## Data Type Mapping

<div class="wy-table-responsive">
<table class="colwidths-auto docutils">
    <thead>
      <tr>
        <th class="text-left">PostgreSQL type<a href="https://www.postgresql.org/docs/12/datatype.html"></a></th>
        <th class="text-left">Flink SQL type<a href="{% link dev/table/types.md %}"></a></th>
      </tr>
    </thead>
    <tbody>
    <tr>
      <td></td>
      <td>TINYINT</td>
    </tr>
    <tr>
      <td>
        SMALLINT<br>
        INT2<br>
        SMALLSERIAL<br>
        SERIAL2</td>
      <td>SMALLINT</td>
    </tr>
    <tr>
      <td>
        INTEGER<br>
        SERIAL</td>
      <td>INT</td>
    </tr>
    <tr>
      <td>
        BIGINT<br>
        BIGSERIAL</td>
      <td>BIGINT</td>
    </tr>
   <tr>
      <td></td>
      <td>DECIMAL(20, 0)</td>
    </tr>
    <tr>
      <td>BIGINT</td>
      <td>BIGINT</td>
    </tr>
    <tr>
      <td>
        REAL<br>
        FLOAT4</td>
      <td>FLOAT</td>
    </tr>
    <tr>
      <td>
        FLOAT8<br>
        DOUBLE PRECISION</td>
      <td>DOUBLE</td>
    </tr>
    <tr>
      <td>
        NUMERIC(p, s)<br>
        DECIMAL(p, s)</td>
      <td>DECIMAL(p, s)</td>
    </tr>
    <tr>
      <td>BOOLEAN</td>
      <td>BOOLEAN</td>
    </tr>
    <tr>
      <td>DATE</td>
      <td>DATE</td>
    </tr>
    <tr>
      <td>TIME [(p)] [WITHOUT TIMEZONE]</td>
      <td>TIME [(p)] [WITHOUT TIMEZONE]</td>
    </tr>
    <tr>
      <td>TIMESTAMP [(p)] [WITHOUT TIMEZONE]</td>
      <td>TIMESTAMP [(p)] [WITHOUT TIMEZONE]</td>
    </tr>
    <tr>
      <td>TIMESTAMP [ (p) ] WITH TIME ZONE</td>
      <td>TIMESTAMP_LTZ(p)</td>
    </tr>
    <tr>
      <td>
        CHAR(n)<br>
        CHARACTER(n)<br>
        VARCHAR(n)<br>
        CHARACTER VARYING(n)<br>
        TEXT</td>
      <td>STRING</td>
    </tr>
    <tr>
      <td>BYTEA</td>
      <td>BYTES</td>
    </tr>
    </tbody>
</table>
</div>

{{< top >}}<|MERGE_RESOLUTION|>--- conflicted
+++ resolved
@@ -266,27 +266,28 @@
       </td>
     </tr>
     <tr>
-<<<<<<< HEAD
-      <td>scan.publish-via-partition-root.enabled</td>
-=======
       <td>scan.read-changelog-as-append-only.enabled</td>
->>>>>>> 5eaf9eb8
       <td>optional</td>
       <td style="word-wrap: break-word;">false</td>
       <td>Boolean</td>
       <td>
-<<<<<<< HEAD
-        Whether to enable reading partitioned tables via partition root.<br>
-        If enabled:
-          (1) PUBLICATION must be created beforehand with parameter publish_via_partition_root=true
-          (2) Table list (regex or predefined list) should only match the parent table name, if table list matches both parent and child tables, snapshot data will be read twice.
-=======
         是否将 changelog 数据流转换为 append-only 数据流。<br>
         仅在需要保存上游表删除消息等特殊场景下开启使用，比如在逻辑删除场景下，用户不允许物理删除下游消息，此时使用该特性，并配合 row_kind 元数据字段，下游可以先保存所有明细数据，再通过 row_kind 字段判断是否进行逻辑删除。<br>
         参数取值如下：<br>
           <li>true：所有类型的消息（包括INSERT、DELETE、UPDATE_BEFORE、UPDATE_AFTER）都会转换成 INSERT 类型的消息。</li>
           <li>false（默认）：所有类型的消息都保持原样下发。</li>
->>>>>>> 5eaf9eb8
+      </td>
+    </tr>
+    <tr>
+      <td>scan.publish-via-partition-root.enabled</td>
+      <td>optional</td>
+      <td style="word-wrap: break-word;">false</td>
+      <td>Boolean</td>
+      <td>
+        Whether to enable reading partitioned tables via partition root.<br>
+        If enabled:
+          (1) PUBLICATION must be created beforehand with parameter publish_via_partition_root=true
+          (2) Table list (regex or predefined list) should only match the parent table name, if table list matches both parent and child tables, snapshot data will be read twice.
       </td>
     </tr>
     </tbody>
