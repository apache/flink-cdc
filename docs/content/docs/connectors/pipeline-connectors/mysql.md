--- conflicted
+++ resolved
@@ -283,15 +283,6 @@
       <td>Whether to enable scan the newly added tables feature or not, by default is false. This option is only useful when we start the job from a savepoint/checkpoint.</td>
     </tr>
     <tr>
-<<<<<<< HEAD
-      <td>include-comments.enabled</td>
-      <td>optional</td>
-      <td style="word-wrap: break-word;">false</td>
-      <td>Boolean</td>
-      <td>Whether enable include table and column comments, by default is false, if set to true, the table and column comments will be sent.<br>
-          Note: Enable this option will bring the implications on memory usage.</td>
-    </tr>  
-=======
       <td>scan.binlog.newly-added-table.enabled</td>
       <td>optional</td>
       <td style="word-wrap: break-word;">false</td>
@@ -302,7 +293,14 @@
           scan.binlog.newly-added-table.enabled: only do binlog-reading for newly added table during binlog reading phase.
       </td>
     </tr>
->>>>>>> 1fb68a8d
+    <tr>
+      <td>include-comments.enabled</td>
+      <td>optional</td>
+      <td style="word-wrap: break-word;">false</td>
+      <td>Boolean</td>
+      <td>Whether enable include table and column comments, by default is false, if set to true, the table and column comments will be sent.<br>
+          Note: Enable this option will bring the implications on memory usage.</td>
+    </tr>  
     </tbody>
 </table>
 </div>
