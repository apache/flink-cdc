--- conflicted
+++ resolved
@@ -294,16 +294,6 @@
       </td>
     </tr>
     <tr>
-<<<<<<< HEAD
-      <td>scan.snapshot.filters</td>
-      <td>optional</td>
-      <td style="word-wrap: break-word;">(none)</td>
-      <td>String</td>
-      <td>When reading a table snapshot, the rows of captured tables will be filtered using the specified filter expression (AKA a SQL WHERE clause). <br>
-          By default, no filter is applied, meaning the entire table will be synchronized. <br>
-          A colon (:) separates table name and filter expression, while a semicolon (;) separate multiple filters, 
-          e.g. `db1.user_table_[0-9]+:id > 100;db[1-2].[app|web]_order_\\.*:id < 0;`.
-=======
       <td>scan.parse.online.schema.changes.enabled</td>
       <td>optional</td>
       <td style="word-wrap: break-word;">false</td>
@@ -372,7 +362,17 @@
       <td>String</td>
       <td>
         List of readable metadata from SourceRecord to be passed to downstream and could be used in transform module, split by `,`. Available readable metadata are: op_ts.
->>>>>>> 381193f2
+      </td>
+    </tr>
+    <tr>
+      <td>scan.snapshot.filters</td>
+      <td>optional</td>
+      <td style="word-wrap: break-word;">(none)</td>
+      <td>String</td>
+      <td>When reading a table snapshot, the rows of captured tables will be filtered using the specified filter expression (AKA a SQL WHERE clause). <br>
+          By default, no filter is applied, meaning the entire table will be synchronized. <br>
+          A colon (:) separates table name and filter expression, while a semicolon (;) separate multiple filters, 
+          e.g. `db1.user_table_[0-9]+:id > 100;db[1-2].[app|web]_order_\\.*:id < 0;`.
       </td>
     </tr>
     </tbody>
