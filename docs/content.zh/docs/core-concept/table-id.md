--- conflicted
+++ resolved
@@ -25,29 +25,15 @@
 -->
 
 # 定义
-<<<<<<< HEAD
-
-**Table Id**主要用来建立连接器与外部系统存储对象的映射关系，所有外部系统的数据集合都可以映射到一个专用的
-Table Id。
+**Table Id** 主要用来建立连接器与外部系统存储对象（例如表）的映射关系，所有外部系统的数据集合都可以映射到一个专用的 Table Id。
 
 # 示例
 
-为了兼容绝大部分的外部数据系统，Table Id 由命名空间、模式名、表名3个部分组成，即(namespace, schemaName, tableName)。不同的外部系统Table Id的构造参数可能不同，比如Oracle数据库的Table Id包含命名空间(database)、模式名(schema)和表名(table)，Doris的Table Id包含模式名(database)和表名(table)，Kafka的Table Id仅包含表名(topic)。
+为了兼容绝大部分的外部数据系统，Table Id 由命名空间、模式名、表名 3 个部分组成，即元组 (namespace, schemaName, tableName)。不同的外部系统 Table Id 的构造参数可能不同，比如 Oracle 数据库的 Table Id 包含命名空间（database）、模式名（schema）和表名（table），Doris 的 Table Id 包含模式名（database）和表名（table），Kafka 的 Table Id 仅包含表名（topic）。
 
-下面是一些常见的外部系统及其对应的 Table Id 格式：
+下面是一些常见的外部数据系统及其对应的 Table Id 格式：
 
-| 数据系统                  | Table id构造参数            | 字符串示例               |
-=======
-在连接外部系统时，有必要建立一个与外部系统存储对象（例如表）的映射关系。这就是 **Table Id** 所代表的含义。
-
-# 示例
-为了兼容大部分外部系统，Table Id 被表示为 3 元组：(namespace, schemaName, tableName)。
-连接器应该在连接外部系统时建立与外部系统存储对象的映射关系。
-
-下面是不同数据系统对应的 tableId 的格式：
-
-| 数据系统                  | tableId 的组成             | 字符串示例               |
->>>>>>> c2843183
+| 数据系统                  | Table id 构造参数            | 字符串示例               |
 |-----------------------|-------------------------|---------------------|
 | Oracle/PostgreSQL     | database, schema, table | mydb.default.orders |
 | MySQL/Doris/StarRocks | database, table         | mydb.orders         |
