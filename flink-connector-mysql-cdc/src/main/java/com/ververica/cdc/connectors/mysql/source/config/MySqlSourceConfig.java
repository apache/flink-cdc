/*
 * Licensed to the Apache Software Foundation (ASF) under one
 * or more contributor license agreements.  See the NOTICE file
 * distributed with this work for additional information
 * regarding copyright ownership.  The ASF licenses this file
 * to you under the Apache License, Version 2.0 (the
 * "License"); you may not use this file except in compliance
 * with the License.  You may obtain a copy of the License at
 *
 *     http://www.apache.org/licenses/LICENSE-2.0
 *
 * Unless required by applicable law or agreed to in writing, software
 * distributed under the License is distributed on an "AS IS" BASIS,
 * WITHOUT WARRANTIES OR CONDITIONS OF ANY KIND, either express or implied.
 * See the License for the specific language governing permissions and
 * limitations under the License.
 */

package com.ververica.cdc.connectors.mysql.source.config;

import com.ververica.cdc.connectors.mysql.source.MySqlSource;
import com.ververica.cdc.connectors.mysql.table.StartupOptions;
import io.debezium.config.Configuration;
import io.debezium.connector.mysql.MySqlConnectorConfig;
import io.debezium.relational.RelationalTableFilters;

import javax.annotation.Nullable;

import java.io.Serializable;
import java.time.Duration;
import java.util.List;
import java.util.Properties;

import static org.apache.flink.util.Preconditions.checkNotNull;

/** A MySql Source configuration which is used by {@link MySqlSource}. */
public class MySqlSourceConfig implements Serializable {
    private static final long serialVersionUID = 1L;

    private final String hostname;
    private final int port;
    private final String username;
    private final String password;
    private final List<String> databaseList;
    private final List<String> tableList;
    @Nullable private final ServerIdRange serverIdRange;
    private final StartupOptions startupOptions;
    private final int splitSize;
    private final int splitMetaGroupSize;
    private final int fetchSize;
    private final String serverTimeZone;
    private final Duration connectTimeout;
    private final int connectMaxRetries;
    private final int connectionPoolSize;
    private final double distributionFactorUpper;
    private final double distributionFactorLower;
    private final boolean includeSchemaChanges;
    private final boolean scanNewlyAddedTableEnabled;
<<<<<<< HEAD
    private final boolean includeTransactionMetadata;
=======
    private final Properties jdbcProperties;
>>>>>>> a96e70a9

    // --------------------------------------------------------------------------------------------
    // Debezium Configurations
    // --------------------------------------------------------------------------------------------
    private final Properties dbzProperties;
    private final Configuration dbzConfiguration;
    private final MySqlConnectorConfig dbzMySqlConfig;

    MySqlSourceConfig(
            String hostname,
            int port,
            String username,
            String password,
            List<String> databaseList,
            List<String> tableList,
            @Nullable ServerIdRange serverIdRange,
            StartupOptions startupOptions,
            int splitSize,
            int splitMetaGroupSize,
            int fetchSize,
            String serverTimeZone,
            Duration connectTimeout,
            int connectMaxRetries,
            int connectionPoolSize,
            double distributionFactorUpper,
            double distributionFactorLower,
            boolean includeSchemaChanges,
            boolean scanNewlyAddedTableEnabled,
<<<<<<< HEAD
            boolean includeTransactionMetadata,
            Properties dbzProperties) {
=======
            Properties dbzProperties,
            Properties jdbcProperties) {
>>>>>>> a96e70a9
        this.hostname = checkNotNull(hostname);
        this.port = port;
        this.username = checkNotNull(username);
        this.password = password;
        this.databaseList = checkNotNull(databaseList);
        this.tableList = checkNotNull(tableList);
        this.serverIdRange = serverIdRange;
        this.startupOptions = checkNotNull(startupOptions);
        this.splitSize = splitSize;
        this.splitMetaGroupSize = splitMetaGroupSize;
        this.fetchSize = fetchSize;
        this.serverTimeZone = checkNotNull(serverTimeZone);
        this.connectTimeout = checkNotNull(connectTimeout);
        this.connectMaxRetries = connectMaxRetries;
        this.connectionPoolSize = connectionPoolSize;
        this.distributionFactorUpper = distributionFactorUpper;
        this.distributionFactorLower = distributionFactorLower;
        this.includeSchemaChanges = includeSchemaChanges;
        this.scanNewlyAddedTableEnabled = scanNewlyAddedTableEnabled;
        this.includeTransactionMetadata = includeTransactionMetadata;
        this.dbzProperties = checkNotNull(dbzProperties);
        this.dbzConfiguration = Configuration.from(dbzProperties);
        this.dbzMySqlConfig = new MySqlConnectorConfig(dbzConfiguration);
        this.jdbcProperties = jdbcProperties;
    }

    public String getHostname() {
        return hostname;
    }

    public int getPort() {
        return port;
    }

    public String getUsername() {
        return username;
    }

    public String getPassword() {
        return password;
    }

    public List<String> getDatabaseList() {
        return databaseList;
    }

    public List<String> getTableList() {
        return tableList;
    }

    @Nullable
    public ServerIdRange getServerIdRange() {
        return serverIdRange;
    }

    public StartupOptions getStartupOptions() {
        return startupOptions;
    }

    public int getSplitSize() {
        return splitSize;
    }

    public int getSplitMetaGroupSize() {
        return splitMetaGroupSize;
    }

    public double getDistributionFactorUpper() {
        return distributionFactorUpper;
    }

    public double getDistributionFactorLower() {
        return distributionFactorLower;
    }

    public int getFetchSize() {
        return fetchSize;
    }

    public String getServerTimeZone() {
        return serverTimeZone;
    }

    public Duration getConnectTimeout() {
        return connectTimeout;
    }

    public int getConnectMaxRetries() {
        return connectMaxRetries;
    }

    public int getConnectionPoolSize() {
        return connectionPoolSize;
    }

    public boolean isIncludeSchemaChanges() {
        return includeSchemaChanges;
    }

    public boolean isScanNewlyAddedTableEnabled() {
        return scanNewlyAddedTableEnabled;
    }

    public boolean isIncludeTransactionMetadata() {
        return includeTransactionMetadata;
    }

    public Properties getDbzProperties() {
        return dbzProperties;
    }

    public Configuration getDbzConfiguration() {
        return dbzConfiguration;
    }

    public MySqlConnectorConfig getMySqlConnectorConfig() {
        return dbzMySqlConfig;
    }

    public RelationalTableFilters getTableFilters() {
        return dbzMySqlConfig.getTableFilters();
    }

    public Properties getJdbcProperties() {
        return jdbcProperties;
    }
}<|MERGE_RESOLUTION|>--- conflicted
+++ resolved
@@ -56,11 +56,8 @@
     private final double distributionFactorLower;
     private final boolean includeSchemaChanges;
     private final boolean scanNewlyAddedTableEnabled;
-<<<<<<< HEAD
+    private final Properties jdbcProperties;
     private final boolean includeTransactionMetadata;
-=======
-    private final Properties jdbcProperties;
->>>>>>> a96e70a9
 
     // --------------------------------------------------------------------------------------------
     // Debezium Configurations
@@ -89,13 +86,9 @@
             double distributionFactorLower,
             boolean includeSchemaChanges,
             boolean scanNewlyAddedTableEnabled,
-<<<<<<< HEAD
-            boolean includeTransactionMetadata,
-            Properties dbzProperties) {
-=======
             Properties dbzProperties,
-            Properties jdbcProperties) {
->>>>>>> a96e70a9
+            Properties jdbcProperties,
+            boolean includeTransactionMetadata) {
         this.hostname = checkNotNull(hostname);
         this.port = port;
         this.username = checkNotNull(username);
