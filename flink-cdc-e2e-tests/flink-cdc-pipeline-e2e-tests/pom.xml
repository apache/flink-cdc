<?xml version="1.0" encoding="UTF-8"?>
<!--
Licensed to the Apache Software Foundation (ASF) under one or more
contributor license agreements.  See the NOTICE file distributed with
this work for additional information regarding copyright ownership.
The ASF licenses this file to You under the Apache License, Version 2.0
(the "License"); you may not use this file except in compliance with
the License.  You may obtain a copy of the License at

     http://www.apache.org/licenses/LICENSE-2.0

Unless required by applicable law or agreed to in writing, software
distributed under the License is distributed on an "AS IS" BASIS,
WITHOUT WARRANTIES OR CONDITIONS OF ANY KIND, either express or implied.
See the License for the specific language governing permissions and
limitations under the License.
-->
<project xmlns="http://maven.apache.org/POM/4.0.0"
         xmlns:xsi="http://www.w3.org/2001/XMLSchema-instance"
         xsi:schemaLocation="http://maven.apache.org/POM/4.0.0 http://maven.apache.org/xsd/maven-4.0.0.xsd">
    <parent>
        <artifactId>flink-cdc-e2e-tests</artifactId>
        <groupId>org.apache.flink</groupId>
        <version>${revision}</version>
    </parent>
    <modelVersion>4.0.0</modelVersion>

    <artifactId>flink-cdc-pipeline-e2e-tests</artifactId>

    <properties>
        <flink-1.19>1.19.2</flink-1.19>
        <flink-1.20>1.20.1</flink-1.20>
        <flink-major-1.19>1.19</flink-major-1.19>
        <flink-major-1.20>1.20</flink-major-1.20>
        <mysql.driver.version>8.0.27</mysql.driver.version>
        <!-- TODO: Update this, when StarRocks releases a 1.20 compatible connector. -->
        <starrocks.connector.version>1.2.10_flink-${flink-major-1.19}</starrocks.connector.version>
        <paimon.version>1.0.1</paimon.version>
        <flink.release.download.skip>false</flink.release.download.skip>
        <flink.release.name>flink-${flink.version}-bin-scala_${scala.binary.version}.tgz</flink.release.name>
        <flink.release.mirror>https://dlcdn.apache.org/flink/flink-${flink.version}</flink.release.mirror>
        <maven.plugin.download.version>1.6.8</maven.plugin.download.version>
        <iceberg.version>1.6.1</iceberg.version>
        <hive.version>2.3.9</hive.version>
    </properties>

    <dependencies>
        <dependency>
            <groupId>org.apache.flink</groupId>
            <artifactId>flink-cdc-e2e-utils</artifactId>
            <version>${project.version}</version>
            <type>test-jar</type>
            <scope>test</scope>
        </dependency>

        <!-- Drivers -->
        <dependency>
            <groupId>mysql</groupId>
            <artifactId>mysql-connector-java</artifactId>
            <exclusions>
                <exclusion>
                    <groupId>com.google.protobuf</groupId>
                    <artifactId>protobuf-java</artifactId>
                </exclusion>
            </exclusions>
            <version>${mysql.driver.version}</version>
            <scope>test</scope>
        </dependency>

        <!-- CDC connectors test utils -->
        <dependency>
            <groupId>org.apache.flink</groupId>
            <artifactId>flink-cdc-dist</artifactId>
            <version>${project.version}</version>
            <scope>test</scope>
        </dependency>
        <dependency>
            <groupId>org.apache.flink</groupId>
            <artifactId>flink-connector-mysql-cdc</artifactId>
            <version>${project.version}</version>
            <type>test-jar</type>
            <scope>test</scope>
        </dependency>
        <dependency>
            <groupId>org.apache.flink</groupId>
            <artifactId>flink-cdc-pipeline-connector-values</artifactId>
            <version>${project.version}</version>
            <scope>test</scope>
        </dependency>
        <dependency>
            <groupId>org.apache.flink</groupId>
            <artifactId>flink-cdc-pipeline-connector-mysql</artifactId>
            <version>${project.version}</version>
            <type>test-jar</type>
            <scope>test</scope>
        </dependency>
        <dependency>
            <groupId>org.apache.flink</groupId>
            <artifactId>flink-cdc-pipeline-connector-doris</artifactId>
            <version>${project.version}</version>
            <type>test-jar</type>
            <scope>test</scope>
        </dependency>
        <dependency>
            <groupId>org.apache.flink</groupId>
            <artifactId>flink-cdc-pipeline-connector-elasticsearch</artifactId>
            <version>${project.version}</version>
            <type>test-jar</type>
            <scope>test</scope>
        </dependency>
        <dependency>
            <groupId>org.apache.flink</groupId>
            <artifactId>flink-cdc-pipeline-connector-starrocks</artifactId>
            <version>${project.version}</version>
            <type>test-jar</type>
            <scope>test</scope>
        </dependency>
        <dependency>
            <groupId>org.apache.flink</groupId>
            <artifactId>flink-cdc-pipeline-connector-paimon</artifactId>
            <version>${project.version}</version>
            <type>test-jar</type>
            <scope>test</scope>
            <exclusions>
                <exclusion>
                    <groupId>org.apache.hive</groupId>
                    <artifactId>hive-serde</artifactId>
                </exclusion>
            </exclusions>
        </dependency>
        <dependency>
            <groupId>org.apache.flink</groupId>
            <artifactId>flink-cdc-pipeline-connector-iceberg</artifactId>
            <version>${project.version}</version>
            <type>test-jar</type>
            <scope>test</scope>
        </dependency>
        <dependency>
            <groupId>org.apache.flink</groupId>
            <artifactId>flink-cdc-pipeline-connector-kafka</artifactId>
            <version>${project.version}</version>
            <type>test-jar</type>
            <scope>test</scope>
        </dependency>
        <dependency>
            <groupId>org.apache.paimon</groupId>
            <artifactId>paimon-flink-${flink.major.version}</artifactId>
            <version>${paimon.version}</version>
            <scope>test</scope>
        </dependency>
        <dependency>
            <groupId>org.apache.flink</groupId>
            <artifactId>flink-connector-oceanbase-cdc</artifactId>
            <version>${project.version}</version>
            <type>test-jar</type>
            <scope>test</scope>
            <exclusions>
                <exclusion>
                    <groupId>com.google.protobuf</groupId>
                    <artifactId>protobuf-java</artifactId>
                </exclusion>
            </exclusions>
        </dependency>
        <dependency>
            <groupId>org.apache.flink</groupId>
            <artifactId>flink-cdc-pipeline-connector-maxcompute</artifactId>
            <version>${project.version}</version>
            <scope>test</scope>
            <exclusions>
                <exclusion>
                    <groupId>com.google.protobuf</groupId>
                    <artifactId>protobuf-java</artifactId>
                </exclusion>
            </exclusions>
        </dependency>
        <dependency>
            <groupId>org.apache.iceberg</groupId>
            <artifactId>iceberg-flink-runtime-${flink-major-1.19}</artifactId>
            <version>${iceberg.version}</version>
            <scope>test</scope>
        </dependency>
        <dependency>
            <groupId>org.apache.flink</groupId>
            <artifactId>flink-connector-test-util</artifactId>
            <version>${project.version}</version>
            <scope>test</scope>
        </dependency>
        <dependency>
            <groupId>org.apache.flink</groupId>
            <artifactId>flink-cdc-pipeline-udf-examples</artifactId>
            <version>${project.version}</version>
            <scope>test</scope>
        </dependency>

        <!-- testcontainers -->
        <dependency>
            <groupId>org.testcontainers</groupId>
            <artifactId>testcontainers</artifactId>
            <version>${testcontainers.version}</version>
            <scope>test</scope>
        </dependency>
        <dependency>
            <groupId>org.testcontainers</groupId>
            <artifactId>junit-jupiter</artifactId>
            <version>${testcontainers.version}</version>
            <scope>test</scope>
        </dependency>
        <dependency>
            <groupId>org.testcontainers</groupId>
            <artifactId>mysql</artifactId>
            <version>${testcontainers.version}</version>
            <scope>test</scope>
        </dependency>

        <dependency>
            <groupId>org.testcontainers</groupId>
            <artifactId>elasticsearch</artifactId>
            <version>${testcontainers.version}</version>
            <scope>test</scope>
        </dependency>

        <!-- This is for testing Scala UDF.-->
        <dependency>
            <groupId>org.scala-lang</groupId>
            <artifactId>scala-library</artifactId>
            <version>${scala.version}</version>
            <scope>test</scope>
        </dependency>

        <dependency>
            <groupId>org.testcontainers</groupId>
            <artifactId>kafka</artifactId>
            <version>${testcontainers.version}</version>
            <scope>test</scope>
        </dependency>

<<<<<<< HEAD
        <dependency>
            <groupId>com.fasterxml.jackson.core</groupId>
            <artifactId>jackson-core</artifactId>
            <version>${jackson.version}</version>
        </dependency>

=======
        <!-- mini yarn -->
        <dependency>
            <groupId>org.apache.hadoop</groupId>
            <artifactId>hadoop-yarn-api</artifactId>
            <version>${hadoop.version}</version>
            <scope>test</scope>
            <exclusions>
                <exclusion>
                    <!-- This dependency is no longer shipped with the JDK since Java 9.-->
                    <groupId>jdk.tools</groupId>
                    <artifactId>jdk.tools</artifactId>
                </exclusion>
                <exclusion>
                    <groupId>ch.qos.reload4j</groupId>
                    <artifactId>reload4j</artifactId>
                </exclusion>
                <exclusion>
                    <groupId>org.slf4j</groupId>
                    <artifactId>slf4j-reload4j</artifactId>
                </exclusion>
            </exclusions>
        </dependency>

        <dependency>
            <groupId>org.apache.hadoop</groupId>
            <artifactId>hadoop-common</artifactId>
            <version>${hadoop.version}</version>
            <scope>test</scope>
            <exclusions>
                <exclusion>
                    <groupId>jdk.tools</groupId>
                    <artifactId>jdk.tools</artifactId>
                </exclusion>
                <exclusion>
                    <groupId>log4j</groupId>
                    <artifactId>log4j</artifactId>
                </exclusion>
                <exclusion>
                    <groupId>org.slf4j</groupId>
                    <artifactId>slf4j-log4j12</artifactId>
                </exclusion>
            </exclusions>
        </dependency>

        <dependency>
            <groupId>org.apache.hadoop</groupId>
            <artifactId>hadoop-yarn-client</artifactId>
            <version>${hadoop.version}</version>
            <scope>test</scope>
            <exclusions>
                <exclusion>
                    <artifactId>jdk.tools</artifactId>
                    <groupId>jdk.tools</groupId>
                </exclusion>
                <exclusion>
                    <artifactId>log4j</artifactId>
                    <groupId>log4j</groupId>
                </exclusion>
                <exclusion>
                    <artifactId>slf4j-log4j12</artifactId>
                    <groupId>org.slf4j</groupId>
                </exclusion>
            </exclusions>
        </dependency>

        <dependency>
            <groupId>org.apache.hadoop</groupId>
            <artifactId>hadoop-yarn-server-tests</artifactId>
            <version>${hadoop.version}</version>
            <scope>test</scope>
            <type>test-jar</type>
            <exclusions>
                <exclusion>
                    <artifactId>jdk.tools</artifactId>
                    <groupId>jdk.tools</groupId>
                </exclusion>
                <exclusion>
                    <artifactId>log4j</artifactId>
                    <groupId>log4j</groupId>
                </exclusion>
                <exclusion>
                    <artifactId>slf4j-log4j12</artifactId>
                    <groupId>org.slf4j</groupId>
                </exclusion>
            </exclusions>
        </dependency>

        <dependency>
            <groupId>org.apache.hadoop</groupId>
            <artifactId>hadoop-common</artifactId>
            <version>${hadoop.version}</version>
            <scope>test</scope>
            <type>test-jar</type>
            <exclusions>
                <exclusion>
                    <artifactId>jdk.tools</artifactId>
                    <groupId>jdk.tools</groupId>
                </exclusion>
                <exclusion>
                    <artifactId>log4j</artifactId>
                    <groupId>log4j</groupId>
                </exclusion>
                <exclusion>
                    <artifactId>slf4j-log4j12</artifactId>
                    <groupId>org.slf4j</groupId>
                </exclusion>
            </exclusions>
        </dependency>

        <dependency>
            <groupId>org.apache.flink</groupId>
            <artifactId>flink-yarn</artifactId>
            <version>${flink.version}</version>
            <scope>test</scope>
        </dependency>
>>>>>>> 43d75072
    </dependencies>

    <build>
        <testResources>
            <testResource>
                <directory>src/test/resources</directory>
                <excludes>
                    <exclude>**/flink-cdc.sh</exclude>
                    <exclude>**/flink-cdc.yaml</exclude>
                </excludes>
            </testResource>
        </testResources>
        <plugins>
            <plugin>
                <groupId>org.apache.maven.plugins</groupId>
                <artifactId>maven-surefire-plugin</artifactId>
                <executions>
                    <execution>
                        <id>default-test</id>
                        <phase>none</phase>
                    </execution>
                    <execution>
                        <id>integration-tests</id>
                        <phase>none</phase>
                    </execution>
                    <execution>
                        <id>end-to-end-tests</id>
                        <phase>integration-test</phase>
                        <goals>
                            <goal>test</goal>
                        </goals>
                        <configuration>
                            <includes>
                                <include>**/*.*</include>
                            </includes>
                            <forkCount>1</forkCount>
                            <systemPropertyVariables>
                                <moduleDir>${project.basedir}</moduleDir>
                            </systemPropertyVariables>
                        </configuration>
                    </execution>
                </executions>
            </plugin>
            <plugin>
                <groupId>com.googlecode.maven-download-plugin</groupId>
                <artifactId>download-maven-plugin</artifactId>
                <version>1.6.8</version>
                <configuration>
                    <cacheDirectory>${maven.plugin.download.cache.path}</cacheDirectory>
                    <outputDirectory>${project.build.directory}</outputDirectory>
                    <readTimeOut>60000</readTimeOut>
                    <retries>3</retries>
                    <unpack>true</unpack>
                </configuration>
                <executions>
                    <execution>
                        <id>download-flink-release</id>
                        <goals>
                            <goal>wget</goal>
                        </goals>
                        <phase>compile</phase>
                        <configuration>
                            <skip>${flink.release.download.skip}</skip>
                            <url>${flink.release.mirror}/${flink.release.name}</url>
                        </configuration>
                    </execution>
                </executions>
            </plugin>

            <plugin>
                <groupId>org.apache.maven.plugins</groupId>
                <artifactId>maven-dependency-plugin</artifactId>
                <executions>
                    <execution>
                        <id>copy-jars</id>
                        <phase>package</phase>
                        <goals>
                            <goal>copy</goal>
                        </goals>
                    </execution>
                    <execution>
                        <id>store-classpath-in-target-for-tests</id>
                        <phase>process-test-resources</phase>
                        <goals>
                            <goal>build-classpath</goal>
                        </goals>
                        <configuration>
                            <outputFile>${project.build.directory}/yarn.classpath</outputFile>
                            <excludeGroupIds>org.apache.flink</excludeGroupIds>
                        </configuration>
                    </execution>
                </executions>
                <configuration>
                    <artifactItems>

                        <artifactItem>
                            <groupId>mysql</groupId>
                            <artifactId>mysql-connector-java</artifactId>
                            <version>${mysql.driver.version}</version>
                            <destFileName>mysql-driver.jar</destFileName>
                            <type>jar</type>
                            <outputDirectory>${project.build.directory}/dependencies
                            </outputDirectory>
                        </artifactItem>

                        <artifactItem>
                            <groupId>org.apache.flink</groupId>
                            <artifactId>flink-cdc-dist</artifactId>
                            <version>${project.version}</version>
                            <destFileName>flink-cdc-dist.jar</destFileName>
                            <type>jar</type>
                            <outputDirectory>${project.build.directory}/dependencies
                            </outputDirectory>
                        </artifactItem>

                        <artifactItem>
                            <groupId>org.apache.flink</groupId>
                            <artifactId>flink-cdc-pipeline-connector-values</artifactId>
                            <version>${project.version}</version>
                            <destFileName>values-cdc-pipeline-connector.jar</destFileName>
                            <type>jar</type>
                            <outputDirectory>${project.build.directory}/dependencies
                            </outputDirectory>
                        </artifactItem>

                        <artifactItem>
                            <groupId>org.apache.flink</groupId>
                            <artifactId>flink-cdc-pipeline-connector-mysql</artifactId>
                            <version>${project.version}</version>
                            <destFileName>mysql-cdc-pipeline-connector.jar</destFileName>
                            <type>jar</type>
                            <outputDirectory>${project.build.directory}/dependencies
                            </outputDirectory>
                        </artifactItem>

                        <artifactItem>
                            <groupId>org.apache.flink</groupId>
                            <artifactId>flink-cdc-pipeline-connector-doris</artifactId>
                            <version>${project.version}</version>
                            <destFileName>doris-cdc-pipeline-connector.jar</destFileName>
                            <type>jar</type>
                            <outputDirectory>${project.build.directory}/dependencies
                            </outputDirectory>
                        </artifactItem>

                        <artifactItem>
                            <groupId>org.apache.flink</groupId>
                            <artifactId>flink-cdc-pipeline-connector-elasticsearch</artifactId>
                            <version>${project.version}</version>
                            <destFileName>elasticsearch-cdc-pipeline-connector.jar</destFileName>
                            <type>jar</type>
                            <outputDirectory>${project.build.directory}/dependencies
                            </outputDirectory>
                        </artifactItem>

                        <artifactItem>
                            <groupId>org.apache.flink</groupId>
                            <artifactId>flink-cdc-pipeline-connector-starrocks</artifactId>
                            <version>${project.version}</version>
                            <destFileName>starrocks-cdc-pipeline-connector.jar</destFileName>
                            <type>jar</type>
                            <outputDirectory>${project.build.directory}/dependencies
                            </outputDirectory>
                        </artifactItem>

                        <artifactItem>
                            <groupId>org.apache.flink</groupId>
                            <artifactId>flink-cdc-pipeline-connector-kafka</artifactId>
                            <version>${project.version}</version>
                            <destFileName>kafka-cdc-pipeline-connector.jar</destFileName>
                            <type>jar</type>
                            <outputDirectory>${project.build.directory}/dependencies
                            </outputDirectory>
                        </artifactItem>

                        <artifactItem>
                            <groupId>org.apache.flink</groupId>
                            <artifactId>flink-cdc-pipeline-connector-oceanbase</artifactId>
                            <version>${project.version}</version>
                            <destFileName>oceanbase-cdc-pipeline-connector.jar</destFileName>
                            <type>jar</type>
                            <outputDirectory>${project.build.directory}/dependencies
                            </outputDirectory>
                        </artifactItem>

                        <artifactItem>
                            <groupId>org.apache.flink</groupId>
                            <artifactId>flink-cdc-pipeline-connector-maxcompute</artifactId>
                            <version>${project.version}</version>
                            <destFileName>maxcompute-cdc-pipeline-connector.jar</destFileName>
                            <type>jar</type>
                            <outputDirectory>${project.build.directory}/dependencies
                            </outputDirectory>
                        </artifactItem>

                        <artifactItem>
                            <groupId>org.apache.flink</groupId>
                            <artifactId>flink-cdc-pipeline-connector-oceanbase</artifactId>
                            <version>${project.version}</version>
                            <destFileName>oceanbase-cdc-pipeline-connector.jar</destFileName>
                            <type>jar</type>
                            <outputDirectory>${project.build.directory}/dependencies
                            </outputDirectory>
                        </artifactItem>
                        <artifactItem>
                            <groupId>org.apache.flink</groupId>
                            <artifactId>flink-cdc-pipeline-connector-paimon</artifactId>
                            <version>${project.version}</version>
                            <destFileName>paimon-cdc-pipeline-connector.jar</destFileName>
                            <type>jar</type>
                            <outputDirectory>${project.build.directory}/dependencies
                            </outputDirectory>
                        </artifactItem>
                        <artifactItem>
                            <groupId>org.apache.flink</groupId>
                            <artifactId>flink-cdc-pipeline-connector-iceberg</artifactId>
                            <version>${project.version}</version>
                            <destFileName>iceberg-cdc-pipeline-connector.jar</destFileName>
                            <type>jar</type>
                            <outputDirectory>${project.build.directory}/dependencies
                            </outputDirectory>
                        </artifactItem>
                        <artifactItem>
                            <groupId>org.apache.flink</groupId>
                            <artifactId>flink-shaded-hadoop-2-uber</artifactId>
                            <version>2.8.3-10.0</version>
                            <destFileName>flink-shade-hadoop.jar</destFileName>
                            <type>jar</type>
                            <outputDirectory>${project.build.directory}/dependencies
                            </outputDirectory>
                        </artifactItem>
                        <artifactItem>
                            <groupId>org.apache.paimon</groupId>
                            <artifactId>paimon-flink-${flink-major-1.19}</artifactId>
                            <version>${paimon.version}</version>
                            <destFileName>paimon-sql-connector-${flink-1.19}.jar</destFileName>
                            <type>jar</type>
                            <outputDirectory>${project.build.directory}/dependencies
                            </outputDirectory>
                        </artifactItem>
                        <artifactItem>
                            <groupId>org.apache.hive</groupId>
                            <artifactId>hive-exec</artifactId>
                            <version>${hive.version}</version>
                            <destFileName>hive-exec.jar</destFileName>
                            <type>jar</type>
                            <outputDirectory>${project.build.directory}/dependencies
                            </outputDirectory>
                        </artifactItem>
                        <artifactItem>
                            <groupId>org.apache.paimon</groupId>
                            <artifactId>paimon-flink-${flink-major-1.20}</artifactId>
                            <version>${paimon.version}</version>
                            <destFileName>paimon-sql-connector-${flink-1.20}.jar</destFileName>
                            <type>jar</type>
                            <outputDirectory>${project.build.directory}/dependencies
                            </outputDirectory>
                        </artifactItem>

                        <artifactItem>
                            <groupId>org.apache.flink</groupId>
                            <artifactId>flink-cdc-pipeline-udf-examples</artifactId>
                            <version>${project.version}</version>
                            <destFileName>udf-examples.jar</destFileName>
                            <type>jar</type>
                            <outputDirectory>${project.build.directory}/dependencies
                            </outputDirectory>
                        </artifactItem>

                        <artifactItem>
                            <groupId>org.scala-lang</groupId>
                            <artifactId>scala-library</artifactId>
                            <version>${scala.version}</version>
                            <destFileName>scala-library.jar</destFileName>
                            <type>jar</type>
                            <outputDirectory>${project.build.directory}/dependencies
                            </outputDirectory>
                        </artifactItem>
                    </artifactItems>
                </configuration>
            </plugin>
        </plugins>
    </build>
</project><|MERGE_RESOLUTION|>--- conflicted
+++ resolved
@@ -234,14 +234,13 @@
             <scope>test</scope>
         </dependency>
 
-<<<<<<< HEAD
         <dependency>
             <groupId>com.fasterxml.jackson.core</groupId>
             <artifactId>jackson-core</artifactId>
             <version>${jackson.version}</version>
         </dependency>
 
-=======
+
         <!-- mini yarn -->
         <dependency>
             <groupId>org.apache.hadoop</groupId>
@@ -357,7 +356,6 @@
             <version>${flink.version}</version>
             <scope>test</scope>
         </dependency>
->>>>>>> 43d75072
     </dependencies>
 
     <build>
