--- conflicted
+++ resolved
@@ -13,12 +13,8 @@
 | PostgreSQL | Database: 9.6, 10, 11, 12 <br/>JDBC Driver: 42.2.12|
 | MongoDB | Database: 3.6, 4.x, 5.0 <br/>MongoDB Driver: 4.3.1|
 | Oracle | Database: 11, 12, 19 <br/>Oracle Driver: 19.3.0.0|
-<<<<<<< HEAD
-| OceanBase CE | Database: 3.1.0 or later <br/>JDBC Driver: MySQL Driver 5.1.47 |
-
-=======
 | Sqlserver | Database: 2017, 2019 <br/>JDBC Driver: 7.2.2.jre8|
->>>>>>> 16ec3655
+| OceanBase CE | Database: 3.1.0 or later <br/>JDBC Driver: MySQL Driver 5.1.4x |
 ## Features
 
 1. Supports reading database snapshot and continues to read transaction logs with **exactly-once processing** even failures happen.
